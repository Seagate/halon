# This project uses The Stack build tool. Please refer to the README
# for build instructions.

VERSION = $(shell git describe --long --always | tr '-' '_' | cut -c 2-)
MOCK_CONFIG = default
SRC_RPM_DIR := $(shell mktemp -du)
RESULT_DIR = $(pwd)/rpmbuild

.PHONY: rpm
rpm:
	mkdir -p $(RESULT_DIR)
	git archive --format=tar --prefix=halon/ HEAD | gzip > $(RESULT_DIR)/halon.tar.gz
	mock -r $(MOCK_CONFIG) --buildsrpm \
		--spec halon.spec --sources $(RESULT_DIR) \
		--resultdir $(SRC_RPM_DIR) \
<<<<<<< HEAD
		--define "_gitversion ${VERSION}"
	mock -r $(MOCK_CONFIG) --rebuild $(SRC_RPM_DIR)/*.src.rpm --resultdir $(RESULT_DIR)

# This target will generate a distributable RPM based on the current
# checkout. It will generate a binary RPM in ./rpmbuild/RPMS/x86_64
# and a pseudo-source tar in ./rpmbuild/SRPMS
rpm-dev:
	mkdir -p rpmbuild/SOURCES/role_maps
	cp .stack-work/install/x86_64-linux/lts-3.11/7.10.2/bin/halond rpmbuild/SOURCES/
	cp .stack-work/install/x86_64-linux/lts-3.11/7.10.2/bin/halonctl rpmbuild/SOURCES/
	cp .stack-work/install/x86_64-linux/lts-3.11/7.10.2/bin/genders2yaml rpmbuild/SOURCES/
	cp systemd/halond.service rpmbuild/SOURCES/
	cp systemd/halon-satellite.service rpmbuild/SOURCES/
	cp mero-halon/scripts/localcluster rpmbuild/SOURCES/halon-simplelocalcluster
	cp mero-halon/scripts/hctl rpmbuild/SOURCES/hctl
	cp mero-halon/scripts/mero_role_mappings.ede rpmbuild/SOURCES/role_maps/genders.ede
	cp mero-halon/scripts/mero_provisioner_role_mappings.ede rpmbuild/SOURCES/role_maps/prov.ede
	rpmbuild --define "_topdir ${PWD}/rpmbuild" --define "_gitversion ${VERSION}" -ba halon-dev.spec
=======
		--define "_gitversion ${VERSION}" \
		--define "_rpmrel ${RPMREL}"
	mock -r $(MOCK_CONFIG) --rebuild $(SRC_RPM_DIR)/*.src.rpm --resultdir $(RESULT_DIR)
>>>>>>> 7189898b
<|MERGE_RESOLUTION|>--- conflicted
+++ resolved
@@ -13,8 +13,8 @@
 	mock -r $(MOCK_CONFIG) --buildsrpm \
 		--spec halon.spec --sources $(RESULT_DIR) \
 		--resultdir $(SRC_RPM_DIR) \
-<<<<<<< HEAD
-		--define "_gitversion ${VERSION}"
+		--define "_gitversion ${VERSION}" \
+		--define "_rpmrel ${RPMREL}"
 	mock -r $(MOCK_CONFIG) --rebuild $(SRC_RPM_DIR)/*.src.rpm --resultdir $(RESULT_DIR)
 
 # This target will generate a distributable RPM based on the current
@@ -31,9 +31,4 @@
 	cp mero-halon/scripts/hctl rpmbuild/SOURCES/hctl
 	cp mero-halon/scripts/mero_role_mappings.ede rpmbuild/SOURCES/role_maps/genders.ede
 	cp mero-halon/scripts/mero_provisioner_role_mappings.ede rpmbuild/SOURCES/role_maps/prov.ede
-	rpmbuild --define "_topdir ${PWD}/rpmbuild" --define "_gitversion ${VERSION}" -ba halon-dev.spec
-=======
-		--define "_gitversion ${VERSION}" \
-		--define "_rpmrel ${RPMREL}"
-	mock -r $(MOCK_CONFIG) --rebuild $(SRC_RPM_DIR)/*.src.rpm --resultdir $(RESULT_DIR)
->>>>>>> 7189898b
+	rpmbuild --define "_topdir ${PWD}/rpmbuild" --define "_gitversion ${VERSION}" -ba halon-dev.spec