<<<<<<< HEAD
VERSION = $(shell git describe --long --always | tr '-' '_' | cut -c 2-)

# This target will generate a distributable RPM based on the current
# checkout. It will generate a binary RPM in ./rpmbuild/RPMS/x86_64
# and a pseudo-source tar in ./rpmbuild/SRPMS
rpm:
	mkdir -p rpmbuild/SOURCES/role_maps
	cp mero-halon/.stack-work/dist/x86_64-linux/Cabal-1.22.4.0/build/halond/halond rpmbuild/SOURCES/
	cp mero-halon/.stack-work/dist/x86_64-linux/Cabal-1.22.4.0/build/halonctl/halonctl rpmbuild/SOURCES/
	cp mero-halon/.stack-work/dist/x86_64-linux/Cabal-1.22.4.0/build/genders2yaml/genders2yaml rpmbuild/SOURCES/
	cp systemd/halond.service rpmbuild/SOURCES/
	cp systemd/halon-satellite.service rpmbuild/SOURCES/
	cp mero-halon/scripts/localcluster rpmbuild/SOURCES/halon-simplelocalcluster
	cp mero-halon/scripts/hctl rpmbuild/SOURCES/hctl
	cp mero-halon/scripts/mero_role_mappings.ede rpmbuild/SOURCES/role_maps/genders.ede
	cp mero-halon/scripts/mero_provisioner_role_mappings.ede rpmbuild/SOURCES/role_maps/prov.ede
	rpmbuild --define "_topdir ${PWD}/rpmbuild" --define "_gitversion ${VERSION}" -ba rpmbuild/SPECS/halon-make.spec

.PHONY: coverage
coverage:
	rm -rf coverage
	bash run-coverage.sh
=======
# This project uses The Stack build tool. Please refer to the README
# for build instructions.

MOCK_CONFIG = default
SRC_RPM_DIR := $(shell mktemp -du)
RESULT_DIR = $(pwd)/rpmbuild

.PHONY: rpm
rpm:
	mkdir -p $(RESULT_DIR)
	git archive --format=tar --prefix=halon/ HEAD | gzip > $(RESULT_DIR)/halon.tar.gz
	mock -r $(MOCK_CONFIG) --buildsrpm \
		--spec halon.spec --sources $(RESULT_DIR) \
		--resultdir $(SRC_RPM_DIR)
	mock -r $(MOCK_CONFIG) --rebuild $(SRC_RPM_DIR)/*.src.rpm --resultdir $(RESULT_DIR)
>>>>>>> 6e00a65e
<|MERGE_RESOLUTION|>--- conflicted
+++ resolved
@@ -1,27 +1,3 @@
-<<<<<<< HEAD
-VERSION = $(shell git describe --long --always | tr '-' '_' | cut -c 2-)
-
-# This target will generate a distributable RPM based on the current
-# checkout. It will generate a binary RPM in ./rpmbuild/RPMS/x86_64
-# and a pseudo-source tar in ./rpmbuild/SRPMS
-rpm:
-	mkdir -p rpmbuild/SOURCES/role_maps
-	cp mero-halon/.stack-work/dist/x86_64-linux/Cabal-1.22.4.0/build/halond/halond rpmbuild/SOURCES/
-	cp mero-halon/.stack-work/dist/x86_64-linux/Cabal-1.22.4.0/build/halonctl/halonctl rpmbuild/SOURCES/
-	cp mero-halon/.stack-work/dist/x86_64-linux/Cabal-1.22.4.0/build/genders2yaml/genders2yaml rpmbuild/SOURCES/
-	cp systemd/halond.service rpmbuild/SOURCES/
-	cp systemd/halon-satellite.service rpmbuild/SOURCES/
-	cp mero-halon/scripts/localcluster rpmbuild/SOURCES/halon-simplelocalcluster
-	cp mero-halon/scripts/hctl rpmbuild/SOURCES/hctl
-	cp mero-halon/scripts/mero_role_mappings.ede rpmbuild/SOURCES/role_maps/genders.ede
-	cp mero-halon/scripts/mero_provisioner_role_mappings.ede rpmbuild/SOURCES/role_maps/prov.ede
-	rpmbuild --define "_topdir ${PWD}/rpmbuild" --define "_gitversion ${VERSION}" -ba rpmbuild/SPECS/halon-make.spec
-
-.PHONY: coverage
-coverage:
-	rm -rf coverage
-	bash run-coverage.sh
-=======
 # This project uses The Stack build tool. Please refer to the README
 # for build instructions.
 
@@ -36,5 +12,4 @@
 	mock -r $(MOCK_CONFIG) --buildsrpm \
 		--spec halon.spec --sources $(RESULT_DIR) \
 		--resultdir $(SRC_RPM_DIR)
-	mock -r $(MOCK_CONFIG) --rebuild $(SRC_RPM_DIR)/*.src.rpm --resultdir $(RESULT_DIR)
->>>>>>> 6e00a65e
+	mock -r $(MOCK_CONFIG) --rebuild $(SRC_RPM_DIR)/*.src.rpm --resultdir $(RESULT_DIR)