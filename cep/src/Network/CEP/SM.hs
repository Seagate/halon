{-# LANGUAGE GADTs      #-}
{-# LANGUAGE Rank2Types #-}
{-# LANGUAGE ScopedTypeVariables #-}
-- |
-- Copyright: (C) 2015 Tweag I/O Limited
--
module Network.CEP.SM where

import Data.Foldable (for_)
import Data.Maybe
import Data.Typeable

import           Control.Distributed.Process
import           Control.Distributed.Process.Serializable
import           Control.Monad.Operational
import qualified Data.MultiMap as MM
import qualified Data.Sequence as S

import Network.CEP.Buffer
import Network.CEP.Types

data PhaseBufAction = CopyThatBuffer Buffer | CreateNewBuffer

data SpawnSM g l = SpawnSM PhaseBufAction l (PhaseM g l ())

-- | Input type to a state machine.
data SM_In g l a where
<<<<<<< HEAD
    PushMsg :: Typeable m => m -> SM_In g l ()
    Execute :: Subscribers -> (Phase g l) -> SM_In g l SM_Exe

data SM_Out g l a where
    SM_Complete :: g -> l -> [PhaseHandle] -> SM_Out g l SM_Exe
    SM_Suspend  :: SM_Out g l SM_Exe
    SM_Stop     :: SM_Out g l SM_Exe
    SM_Unit     :: SM_Out g l ()

smLocalState :: SM_Out g l a -> Maybe l
smLocalState (SM_Complete _ l _) = Just l
smLocalState _                   = Nothing
=======
    PushMsg :: Typeable m => m -> SM_In g l (SM g l)
    -- ^ Push a new message into the state machine's buffer.
    Execute  :: Subscribers -> g -> (Phase g l)
             -> SM_In g l (Process (Buffer, Buffer, SM_Out g l, SM g l))
    -- ^ Execute the next phase of a state machine.

-- | Output type of a state machine.
data SM_Out g l where
    SM_Complete :: g -> l -> [SpawnSM g l] -> [PhaseHandle] -> Maybe SMLogs -> SM_Out g l
    -- ^ The phase has finished processing, yielding a new set of SMs to run.
    SM_Suspend  :: Maybe SMLogs -> SM_Out g l
    -- ^ The phase has stopped temporarily, and should be invoked again.
    SM_Stop     :: Maybe SMLogs -> SM_Out g l
    -- ^ The phase has stopped, and should not be executed again.
    SM_Unit     :: SM_Out g l
    -- ^ The SM has successfully accepted a pushed message.

smLocalState :: SM_Out g l -> Maybe l
smLocalState (SM_Complete _ l _ _ _) = Just l
smLocalState _                       = Nothing
>>>>>>> c9759b21

-- | Notifies every subscriber that a message those are interested in has
--   arrived.
notifySubscribers :: Serializable a => Subscribers -> a -> Process ()
notifySubscribers subs a = do
    self <- getSelfPid
    for_ (MM.lookup (fingerprint a) subs) $ \pid ->
      usend pid (Published a self)

-- | Phase Mealy finite state machine.
<<<<<<< HEAD
newtype SM g l =
    SM { unSM :: forall a. g -> SM_In g l a
              -> Process (g, [(Buffer,Buffer, SM_Out g l a, SM g l)]) }
=======
newtype SM g l = SM { unSM :: forall a. SM_In g l a -> a }
>>>>>>> c9759b21

newSM :: Buffer -> Maybe SMLogs -> l -> SM g l
newSM buf logs l = SM $ runPhase buf logs l

-- | Simple product type used as a result of message buffer extraction.
data Extraction b =
    Extraction
    { _extractBuf :: !Buffer
      -- ^ The buffer we have minus the elements we extracted from it.
    , _extractMsg :: !b
      -- ^ The extracted message.
    }

-- | Extracts messages from a 'Buffer' based based on 'PhaseType' need.
extractMsg :: (Serializable a, Serializable b)
           => PhaseType g l a b
           -> g
           -> l
           -> Buffer
           -> Process (Maybe (Extraction b))
extractMsg typ g l buf =
    case typ of
      PhaseWire _  -> error "phaseWire: not implemented yet"
      PhaseMatch p -> extractMatchMsg p g l buf
      PhaseNone    -> extractNormalMsg (Proxy :: Proxy a) buf
      PhaseSeq _ s -> extractSeqMsg s buf

-- -- | Extracts messages from a Netwire wire.
-- extractWireMsg :: forall a b. (Serializable a, Serializable b)
--                => TimeSession
--                -> CEPWire a b
--                -> Buffer
--                -> Process (Maybe (Extraction b))
-- extractWireMsg = error "wire extraction: not implemented yet"

-- | Extracts a message that satifies the predicate. If it does, it's passed
--   to an effectful callback.
extractMatchMsg :: Serializable a
                => (a -> g -> l -> Process (Maybe b))
                -> g
                -> l
                -> Buffer
                -> Process (Maybe (Extraction b))
extractMatchMsg p g l buf = go (-1)
  where
    go lastIdx =
        case bufferGetWithIndex lastIdx buf of
          (Just (newIdx, a), newBuf) -> do
            res <- p a g l
            case res of
              Nothing -> go newIdx
              Just b  ->
                let ext = Extraction
                          { _extractBuf = newBuf
                          , _extractMsg = b
                          } in
                return $ Just ext
          _ -> return Nothing

-- | Extracts a simple message from the 'Buffer'.
extractNormalMsg :: forall a. Serializable a
                 => Proxy a
                 -> Buffer
                 -> Process (Maybe (Extraction a))
extractNormalMsg _ buf =
    case bufferGet buf of
      (Just a, buf') ->
        let ext = Extraction
                  { _extractBuf = buf'
                  , _extractMsg = a
                  } in
        return $ Just ext
      _ -> return Nothing

-- | Extracts a message based on messages coming sequentially.
extractSeqMsg :: PhaseStep a b -> Buffer -> Process (Maybe (Extraction b))
extractSeqMsg s sbuf = go (-1) sbuf s
  where
    go lastIdx buf (Await k) =
        case bufferGetWithIndex lastIdx buf of
          (Just (idx, i), buf') -> go idx buf' $ k i
          _                     -> return Nothing
    go _ buf (Emit b) =
        let ext = Extraction
                  { _extractBuf = buf
                  , _extractMsg = b
                  } in
        return $ Just ext
    go _ _ _ = return Nothing

<<<<<<< HEAD
-- | Execute a 'Phase' state machine. If it's 'DirectCall' 'Phase', it's runned
--   directly. If it's 'ContCall' one, we make sure we can satisfy its
--   dependency. Otherwise, we 'Suspend' that phase.
mainSM :: forall g l a . Buffer
       -> Maybe SMLogs
       -> l
       -> g
       -> SM_In g l a
       -> Process (g,[(Buffer, Buffer, SM_Out g l a, SM g l)])
mainSM buf logs l g (PushMsg msg) =
    let new_buf = bufferInsert msg buf in
    return (g, [(buf, new_buf, SM_Unit, SM $ mainSM new_buf logs l)])
mainSM buf logs l g (Execute subs ph) =
    case _phCall ph of
      DirectCall action -> do
        (g',results) <- runPhaseM (_phName ph) subs logs g l buf action
        return (g', map nextState results)
=======

-- | Execute a single phase of a 'Phase' state machine.
--
--   If it's 'DirectCall' 'Phase', it's run
--   directly. If it's 'ContCall' one, we make sure we can satisfy its
--   dependency. Otherwise, we 'Suspend' that phase.
runPhase :: Buffer
         -> Maybe SMLogs
         -> l
         -> SM_In g l a
         -> a
runPhase buf logs l (PushMsg msg) =
    let new_buf = bufferInsert msg buf in
    SM $ runPhase new_buf logs l
runPhase buf logs l (Execute subs g ph) =
    case _phCall ph of
      DirectCall action -> do
        (new_buf, out) <- runPhaseM (_phName ph) subs buf g l [] logs action
        let final_buf =
              case out of
                SM_Suspend{} -> buf
                SM_Stop{}    -> buf
                _            -> new_buf
            nxt_l = fromMaybe l $ smLocalState out
        return (buf, final_buf, out, SM $ runPhase final_buf logs nxt_l)
>>>>>>> c9759b21
      ContCall tpe k -> do
        res <- extractMsg tpe g l buf
        case res of
          Just (Extraction new_buf b) -> do
<<<<<<< HEAD
            (g', results) <- runPhaseM (_phName ph) subs logs g l new_buf (k b)
            results' <- mapM (nextStateNotify b) results
            return (g', results')
          Nothing -> do
            return (g, [(buf, buf, SM_Suspend, SM $ mainSM buf logs l)])
  where
    nextState (b,SM_Stop)    = (b,buf, SM_Stop, SM $ mainSM buf logs l)
    nextState (b,SM_Suspend) = (b,buf, SM_Suspend, SM $ mainSM buf logs l)
    nextState (b,s)          = (b,b, s, SM $ mainSM b logs (fromMaybe l $ smLocalState s))
    nextStateNotify :: Serializable b => b -> (Buffer, SM_Out g l SM_Exe) -> Process (Buffer,Buffer, SM_Out g l SM_Exe, SM g l)
    nextStateNotify b s@(_,SM_Complete{}) = do
      notifySubscribers subs b
      return (nextState s)
    nextStateNotify _ s = return $ nextState s

-- | 'Phase' state machine execution main loop. Runs until its stack is empty
--   except if get a 'Suspend' or 'Stop' instruction.
--   This execution is run goes not switch between forked threads. First parent
--   thread is executed to a safe point, and then child is run.
runPhaseM :: forall g l . String            -- ^ Process name.
          -> Subscribers       -- ^ List of events subscribers.
          -> Maybe SMLogs      -- ^ Logs?.
          -> g                 -- ^ Global state.
          -> l                 -- ^ Local state
          -> Buffer            -- ^ Buffer
          -> PhaseM g l ()
          -> Process (g, [(Buffer, SM_Out g l SM_Exe)])
runPhaseM pname subs plogs pg pl pb action = do
    (g,t@(_,out), phases) <- go pg pl plogs pb action
    let g' = case out of
                SM_Complete{} -> g
                _ -> pg
    fmap (t:) <$> consume g' phases
  where
    consume :: g -> [(Buffer, l, PhaseM g l ())] -> Process (g, [(Buffer, SM_Out g l SM_Exe)])
    consume g []     = return (g, [])
    consume g ((b,l,p):ps) = do
      (g',t@(_,out), phases) <- go g l plogs b p
      case out of
        SM_Complete{} -> fmap (t:) <$> consume g' (ps++phases)
        _             -> fmap (t:) <$> consume g  (ps++phases)

    go :: g -> l -> Maybe SMLogs -> Buffer -> PhaseM g l ()
            -> Process (g, (Buffer, SM_Out g l SM_Exe), [(Buffer,l, PhaseM g l ())])
    go g l lgs buf a = viewT a >>= inner
      where
        inner (Return _) = return (g, (buf, SM_Complete g l []), [])
        inner (Continue ph :>>= _)  = return (g, (buf, SM_Complete g l [ph]), [])
        inner (Save s :>>= k)       = go s l lgs buf $ k ()
        inner (Load :>>= k)         = go g l lgs buf $ k g
        inner (Get Global :>>= k)   = go g l lgs buf $ k g
        inner (Get Local  :>>= k)   = go g l lgs buf $ k l
        inner (Put Global s :>>= k) = go s l lgs buf $ k ()
        inner (Put Local  s :>>= k) = go g s lgs buf $ k ()
        inner (Stop :>>= _)         = return (g, (buf, SM_Stop), [])
        inner (Fork typ naction :>>= k) =
          let buf' = case typ of
                      NoBuffer -> emptyFifoBuffer
                      CopyBuffer -> buf
          in do (g', (b', out), sm) <- go g l lgs buf (k ())
                return (g', (b', out), (buf',l,naction):sm)
        inner (Lift m :>>= k) = do
          a' <- m
          go g l lgs buf (k a')
        inner (Suspend :>>= _) =
          return (g, (buf, SM_Suspend),[])
        inner (Publish e :>>= k) = do
          notifySubscribers subs e
          go g l lgs buf (k ())
        inner (PhaseLog ctx lg :>>= k) =
          let new_logs = fmap (S.|> (pname,ctx,lg)) lgs in
          go g l new_logs buf $ k ()
        inner (Switch xs :>>= _) =
          return (g, (buf, SM_Complete g l xs), [])
        inner (Peek idx :>>= k) = do
          case bufferPeek idx buf of
            Nothing -> return (g, (buf, SM_Suspend), [])
            Just r  -> go g l lgs buf $ k r
        inner (Shift idx :>>= k) =
            case bufferGetWithIndex idx buf of
              (Nothing, _)   -> return (g,(buf, SM_Suspend),[])
              (Just r, buf') -> go g l lgs buf' $ k r
=======
            notifySubscribers subs b
            let name = _phName ph
            (lastest_buf, out) <- runPhaseM name subs new_buf g l [] logs (k b)
            let final_buf =
                  case out of
                    SM_Suspend{} -> buf
                    SM_Stop{}    -> buf
                    _            -> lastest_buf
                nxt_l = fromMaybe l $ smLocalState out
            case out of
              SM_Complete{} -> notifySubscribers subs b
              _             -> return ()
            return (buf, final_buf, out, SM $ runPhase final_buf logs nxt_l)
          Nothing -> return (buf, buf, SM_Suspend Nothing, SM $ runPhase buf logs l)

-- | 'PhaseM' state machine execution main loop. Runs a single phase until
--   there are no more instructions, or until we receive a terminating
--   instruction.
--   Terminating instructions are:
--   - Continue
--   - Stop
--   - Suspend
runPhaseM :: String
          -> Subscribers
          -> Buffer
          -> g
          -> l
          -> [SpawnSM g l]
          -> Maybe SMLogs
          -> PhaseM g l ()
          -> Process (Buffer, SM_Out g l)
runPhaseM pname subs buf g l stk logs action = viewT action >>= go
  where
    go (Return _) = return (buf, SM_Complete g l (reverse stk) [] logs)
    go (Continue ph :>>= _) = return (buf, SM_Complete g l (reverse stk) [ph] logs)
    go (Get Global :>>= k) = runPhaseM pname subs buf g l stk logs $ k g
    go (Get Local :>>= k) = runPhaseM pname subs buf g l stk logs $ k l
    go (Put Global s :>>= k) = runPhaseM pname subs buf s l stk logs $ k ()
    go (Put Local l' :>>= k) = runPhaseM pname subs buf g l' stk logs $ k ()
    go (Stop :>>= _) = return (buf, SM_Stop logs)
    go (Fork typ naction :>>= k) =
        let bufAction =
              case typ of
                NoBuffer   -> CreateNewBuffer
                CopyBuffer -> CopyThatBuffer buf

            ssm = SpawnSM bufAction l naction in
        runPhaseM pname subs buf g l (ssm : stk) logs $ k ()
    go (Lift m :>>= k) = do
        a <- m
        runPhaseM pname subs buf g l stk logs $ k a
    go (Suspend :>>= _) = return (buf, SM_Suspend logs)
    go (Publish e :>>= k) = do
        notifySubscribers subs e
        runPhaseM pname subs buf g l stk logs $ k ()
    go (PhaseLog ctx lg :>>= k) =
        let new_logs = fmap (S.|> (pname,ctx,lg)) logs in
        runPhaseM pname subs buf g l stk new_logs $ k ()
    go (Switch xs :>>= _) = return (buf, SM_Complete g l (reverse stk) xs logs)
    go (Peek idx :>>= k) = do
        case bufferPeek idx buf of
          Nothing -> return (buf, SM_Suspend logs)
          Just r  -> runPhaseM pname subs buf g l stk logs $ k r
    go (Shift idx :>>= k) =
        case bufferGetWithIndex idx buf of
          (Nothing, _)   -> return (buf, SM_Suspend logs)
          (Just r, buf') -> runPhaseM pname subs buf' g l stk logs $ k r
>>>>>>> c9759b21
<|MERGE_RESOLUTION|>--- conflicted
+++ resolved
@@ -25,41 +25,25 @@
 
 -- | Input type to a state machine.
 data SM_In g l a where
-<<<<<<< HEAD
-    PushMsg :: Typeable m => m -> SM_In g l ()
-    Execute :: Subscribers -> (Phase g l) -> SM_In g l SM_Exe
-
-data SM_Out g l a where
-    SM_Complete :: g -> l -> [PhaseHandle] -> SM_Out g l SM_Exe
-    SM_Suspend  :: SM_Out g l SM_Exe
-    SM_Stop     :: SM_Out g l SM_Exe
-    SM_Unit     :: SM_Out g l ()
-
-smLocalState :: SM_Out g l a -> Maybe l
-smLocalState (SM_Complete _ l _) = Just l
-smLocalState _                   = Nothing
-=======
     PushMsg :: Typeable m => m -> SM_In g l (SM g l)
     -- ^ Push a new message into the state machine's buffer.
-    Execute  :: Subscribers -> g -> (Phase g l)
-             -> SM_In g l (Process (Buffer, Buffer, SM_Out g l, SM g l))
+    Execute :: Subscribers -> (Phase g l)
+            -> SM_In g l (Process (g,[(Buffer, Buffer, SM_Out g l, SM g l)]))
     -- ^ Execute the next phase of a state machine.
 
--- | Output type of a state machine.
 data SM_Out g l where
-    SM_Complete :: g -> l -> [SpawnSM g l] -> [PhaseHandle] -> Maybe SMLogs -> SM_Out g l
+    SM_Complete :: g -> l -> [PhaseHandle] -> Maybe SMLogs -> SM_Out g l
     -- ^ The phase has finished processing, yielding a new set of SMs to run.
     SM_Suspend  :: Maybe SMLogs -> SM_Out g l
     -- ^ The phase has stopped temporarily, and should be invoked again.
     SM_Stop     :: Maybe SMLogs -> SM_Out g l
     -- ^ The phase has stopped, and should not be executed again.
-    SM_Unit     :: SM_Out g l
+    SM_Unit     :: Maybe SMLogs -> SM_Out g l
     -- ^ The SM has successfully accepted a pushed message.
 
 smLocalState :: SM_Out g l -> Maybe l
-smLocalState (SM_Complete _ l _ _ _) = Just l
-smLocalState _                       = Nothing
->>>>>>> c9759b21
+smLocalState (SM_Complete _ l _ _) = Just l
+smLocalState _                     = Nothing
 
 -- | Notifies every subscriber that a message those are interested in has
 --   arrived.
@@ -70,13 +54,8 @@
       usend pid (Published a self)
 
 -- | Phase Mealy finite state machine.
-<<<<<<< HEAD
 newtype SM g l =
-    SM { unSM :: forall a. g -> SM_In g l a
-              -> Process (g, [(Buffer,Buffer, SM_Out g l a, SM g l)]) }
-=======
-newtype SM g l = SM { unSM :: forall a. SM_In g l a -> a }
->>>>>>> c9759b21
+    SM { unSM :: forall a. g -> SM_In g l a -> a }
 
 newSM :: Buffer -> Maybe SMLogs -> l -> SM g l
 newSM buf logs l = SM $ runPhase buf logs l
@@ -167,66 +146,40 @@
         return $ Just ext
     go _ _ _ = return Nothing
 
-<<<<<<< HEAD
--- | Execute a 'Phase' state machine. If it's 'DirectCall' 'Phase', it's runned
---   directly. If it's 'ContCall' one, we make sure we can satisfy its
---   dependency. Otherwise, we 'Suspend' that phase.
-mainSM :: forall g l a . Buffer
-       -> Maybe SMLogs
-       -> l
-       -> g
-       -> SM_In g l a
-       -> Process (g,[(Buffer, Buffer, SM_Out g l a, SM g l)])
-mainSM buf logs l g (PushMsg msg) =
-    let new_buf = bufferInsert msg buf in
-    return (g, [(buf, new_buf, SM_Unit, SM $ mainSM new_buf logs l)])
-mainSM buf logs l g (Execute subs ph) =
-    case _phCall ph of
-      DirectCall action -> do
-        (g',results) <- runPhaseM (_phName ph) subs logs g l buf action
-        return (g', map nextState results)
-=======
-
 -- | Execute a single phase of a 'Phase' state machine.
 --
 --   If it's 'DirectCall' 'Phase', it's run
 --   directly. If it's 'ContCall' one, we make sure we can satisfy its
 --   dependency. Otherwise, we 'Suspend' that phase.
-runPhase :: Buffer
-         -> Maybe SMLogs
-         -> l
-         -> SM_In g l a
-         -> a
-runPhase buf logs l (PushMsg msg) =
+runPhase :: forall g l a . Buffer
+       -> Maybe SMLogs
+       -> l
+       -> g
+       -> SM_In g l a
+       -> a
+runPhase buf logs l _g (PushMsg msg) =
     let new_buf = bufferInsert msg buf in
     SM $ runPhase new_buf logs l
-runPhase buf logs l (Execute subs g ph) =
+runPhase buf logs l g (Execute subs ph) =
     case _phCall ph of
       DirectCall action -> do
-        (new_buf, out) <- runPhaseM (_phName ph) subs buf g l [] logs action
-        let final_buf =
-              case out of
-                SM_Suspend{} -> buf
-                SM_Stop{}    -> buf
-                _            -> new_buf
-            nxt_l = fromMaybe l $ smLocalState out
-        return (buf, final_buf, out, SM $ runPhase final_buf logs nxt_l)
->>>>>>> c9759b21
+        (g',results) <- runPhaseM (_phName ph) subs logs g l buf action
+        return (g', map nextState results)
       ContCall tpe k -> do
         res <- extractMsg tpe g l buf
         case res of
           Just (Extraction new_buf b) -> do
-<<<<<<< HEAD
             (g', results) <- runPhaseM (_phName ph) subs logs g l new_buf (k b)
             results' <- mapM (nextStateNotify b) results
             return (g', results')
           Nothing -> do
-            return (g, [(buf, buf, SM_Suspend, SM $ mainSM buf logs l)])
-  where
-    nextState (b,SM_Stop)    = (b,buf, SM_Stop, SM $ mainSM buf logs l)
-    nextState (b,SM_Suspend) = (b,buf, SM_Suspend, SM $ mainSM buf logs l)
-    nextState (b,s)          = (b,b, s, SM $ mainSM b logs (fromMaybe l $ smLocalState s))
-    nextStateNotify :: Serializable b => b -> (Buffer, SM_Out g l SM_Exe) -> Process (Buffer,Buffer, SM_Out g l SM_Exe, SM g l)
+            return (g, [(buf, buf, SM_Suspend logs, SM $ runPhase buf logs l)])
+  where
+    nextState (b,SM_Stop lgs)    = (b,buf, SM_Stop logs, SM $ runPhase buf lgs l)
+    nextState (b,SM_Suspend lgs) = (b,buf, SM_Suspend logs, SM $ runPhase buf lgs l)
+    nextState (b,s)              = (b,b, s, SM $ runPhase b logs (fromMaybe l $ smLocalState s))
+    nextStateNotify :: Serializable b => b -> (Buffer, SM_Out g l)
+                    -> Process (Buffer,Buffer, SM_Out g l, SM g l)
     nextStateNotify b s@(_,SM_Complete{}) = do
       notifySubscribers subs b
       return (nextState s)
@@ -236,14 +189,14 @@
 --   except if get a 'Suspend' or 'Stop' instruction.
 --   This execution is run goes not switch between forked threads. First parent
 --   thread is executed to a safe point, and then child is run.
-runPhaseM :: forall g l . String            -- ^ Process name.
-          -> Subscribers       -- ^ List of events subscribers.
-          -> Maybe SMLogs      -- ^ Logs?.
-          -> g                 -- ^ Global state.
-          -> l                 -- ^ Local state
-          -> Buffer            -- ^ Buffer
+runPhaseM :: forall g l . String -- ^ Process name.
+          -> Subscribers         -- ^ List of events subscribers.
+          -> Maybe SMLogs        -- ^ Logs.
+          -> g                   -- ^ Global state.
+          -> l                   -- ^ Local state
+          -> Buffer              -- ^ Buffer
           -> PhaseM g l ()
-          -> Process (g, [(Buffer, SM_Out g l SM_Exe)])
+          -> Process (g, [(Buffer, SM_Out g l)])
 runPhaseM pname subs plogs pg pl pb action = do
     (g,t@(_,out), phases) <- go pg pl plogs pb action
     let g' = case out of
@@ -251,27 +204,21 @@
                 _ -> pg
     fmap (t:) <$> consume g' phases
   where
-    consume :: g -> [(Buffer, l, PhaseM g l ())] -> Process (g, [(Buffer, SM_Out g l SM_Exe)])
     consume g []     = return (g, [])
     consume g ((b,l,p):ps) = do
       (g',t@(_,out), phases) <- go g l plogs b p
       case out of
         SM_Complete{} -> fmap (t:) <$> consume g' (ps++phases)
         _             -> fmap (t:) <$> consume g  (ps++phases)
-
-    go :: g -> l -> Maybe SMLogs -> Buffer -> PhaseM g l ()
-            -> Process (g, (Buffer, SM_Out g l SM_Exe), [(Buffer,l, PhaseM g l ())])
     go g l lgs buf a = viewT a >>= inner
       where
-        inner (Return _) = return (g, (buf, SM_Complete g l []), [])
-        inner (Continue ph :>>= _)  = return (g, (buf, SM_Complete g l [ph]), [])
-        inner (Save s :>>= k)       = go s l lgs buf $ k ()
-        inner (Load :>>= k)         = go g l lgs buf $ k g
+        inner (Return _) = return (g, (buf, SM_Complete g l [] lgs), [])
+        inner (Continue ph :>>= _)  = return (g, (buf, SM_Complete g l [ph] lgs), [])
         inner (Get Global :>>= k)   = go g l lgs buf $ k g
         inner (Get Local  :>>= k)   = go g l lgs buf $ k l
         inner (Put Global s :>>= k) = go s l lgs buf $ k ()
         inner (Put Local  s :>>= k) = go g s lgs buf $ k ()
-        inner (Stop :>>= _)         = return (g, (buf, SM_Stop), [])
+        inner (Stop :>>= _)         = return (g, (buf, SM_Stop lgs), [])
         inner (Fork typ naction :>>= k) =
           let buf' = case typ of
                       NoBuffer -> emptyFifoBuffer
@@ -282,7 +229,7 @@
           a' <- m
           go g l lgs buf (k a')
         inner (Suspend :>>= _) =
-          return (g, (buf, SM_Suspend),[])
+          return (g, (buf, SM_Suspend lgs),[])
         inner (Publish e :>>= k) = do
           notifySubscribers subs e
           go g l lgs buf (k ())
@@ -290,81 +237,12 @@
           let new_logs = fmap (S.|> (pname,ctx,lg)) lgs in
           go g l new_logs buf $ k ()
         inner (Switch xs :>>= _) =
-          return (g, (buf, SM_Complete g l xs), [])
+          return (g, (buf, SM_Complete g l xs lgs), [])
         inner (Peek idx :>>= k) = do
           case bufferPeek idx buf of
-            Nothing -> return (g, (buf, SM_Suspend), [])
+            Nothing -> return (g, (buf, SM_Suspend lgs), [])
             Just r  -> go g l lgs buf $ k r
         inner (Shift idx :>>= k) =
             case bufferGetWithIndex idx buf of
-              (Nothing, _)   -> return (g,(buf, SM_Suspend),[])
-              (Just r, buf') -> go g l lgs buf' $ k r
-=======
-            notifySubscribers subs b
-            let name = _phName ph
-            (lastest_buf, out) <- runPhaseM name subs new_buf g l [] logs (k b)
-            let final_buf =
-                  case out of
-                    SM_Suspend{} -> buf
-                    SM_Stop{}    -> buf
-                    _            -> lastest_buf
-                nxt_l = fromMaybe l $ smLocalState out
-            case out of
-              SM_Complete{} -> notifySubscribers subs b
-              _             -> return ()
-            return (buf, final_buf, out, SM $ runPhase final_buf logs nxt_l)
-          Nothing -> return (buf, buf, SM_Suspend Nothing, SM $ runPhase buf logs l)
-
--- | 'PhaseM' state machine execution main loop. Runs a single phase until
---   there are no more instructions, or until we receive a terminating
---   instruction.
---   Terminating instructions are:
---   - Continue
---   - Stop
---   - Suspend
-runPhaseM :: String
-          -> Subscribers
-          -> Buffer
-          -> g
-          -> l
-          -> [SpawnSM g l]
-          -> Maybe SMLogs
-          -> PhaseM g l ()
-          -> Process (Buffer, SM_Out g l)
-runPhaseM pname subs buf g l stk logs action = viewT action >>= go
-  where
-    go (Return _) = return (buf, SM_Complete g l (reverse stk) [] logs)
-    go (Continue ph :>>= _) = return (buf, SM_Complete g l (reverse stk) [ph] logs)
-    go (Get Global :>>= k) = runPhaseM pname subs buf g l stk logs $ k g
-    go (Get Local :>>= k) = runPhaseM pname subs buf g l stk logs $ k l
-    go (Put Global s :>>= k) = runPhaseM pname subs buf s l stk logs $ k ()
-    go (Put Local l' :>>= k) = runPhaseM pname subs buf g l' stk logs $ k ()
-    go (Stop :>>= _) = return (buf, SM_Stop logs)
-    go (Fork typ naction :>>= k) =
-        let bufAction =
-              case typ of
-                NoBuffer   -> CreateNewBuffer
-                CopyBuffer -> CopyThatBuffer buf
-
-            ssm = SpawnSM bufAction l naction in
-        runPhaseM pname subs buf g l (ssm : stk) logs $ k ()
-    go (Lift m :>>= k) = do
-        a <- m
-        runPhaseM pname subs buf g l stk logs $ k a
-    go (Suspend :>>= _) = return (buf, SM_Suspend logs)
-    go (Publish e :>>= k) = do
-        notifySubscribers subs e
-        runPhaseM pname subs buf g l stk logs $ k ()
-    go (PhaseLog ctx lg :>>= k) =
-        let new_logs = fmap (S.|> (pname,ctx,lg)) logs in
-        runPhaseM pname subs buf g l stk new_logs $ k ()
-    go (Switch xs :>>= _) = return (buf, SM_Complete g l (reverse stk) xs logs)
-    go (Peek idx :>>= k) = do
-        case bufferPeek idx buf of
-          Nothing -> return (buf, SM_Suspend logs)
-          Just r  -> runPhaseM pname subs buf g l stk logs $ k r
-    go (Shift idx :>>= k) =
-        case bufferGetWithIndex idx buf of
-          (Nothing, _)   -> return (buf, SM_Suspend logs)
-          (Just r, buf') -> runPhaseM pname subs buf' g l stk logs $ k r
->>>>>>> c9759b21
+              (Nothing, _)   -> return (g,(buf, SM_Suspend lgs),[])
+              (Just r, buf') -> go g l lgs buf' $ k r