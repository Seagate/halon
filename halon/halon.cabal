--- conflicted
+++ resolved
@@ -107,10 +107,7 @@
                    template-haskell,
                    hostname,
                    uuid
-<<<<<<< HEAD
-=======
-
->>>>>>> 9f23edfe
+
   if flag(rpc)
     Build-Depends: rpclite,
                    network-transport,
@@ -204,8 +201,6 @@
                     bytestring,
                     Cabal >= 1.16,
                     distributed-process-scheduler,
-<<<<<<< HEAD
-=======
                     distributed-process-test,
                     distributed-static,
                     directory,
@@ -232,70 +227,6 @@
       CPP-Options:    -DUSE_RPC
   else
       Build-Depends: network-transport-tcp >= 0.3,
-                     network-transport-inmemory >= 0.3
-
-Test-Suite scheduler-tests
-  Type:             exitcode-stdio-1.0
-  Default-Language: Haskell2010
-  Hs-Source-Dirs:   tests
-  Main-Is:          scheduler-tests.hs
-
-  Ghc-Options: -threaded -Wall
-
-  if flag(maintainer)
-    Ghc-Options: -Werror
-
-  CPP-Options:      -DMC_RG=RLogGroup
-  if flag(debug)
-    Ghc-Options:    -eventlog -debug -with-rtsopts=-l-au
-  Default-Extensions: DeriveDataTypeable
-                      DeriveGeneric
-                      GeneralizedNewtypeDeriving
-                      RecordWildCards NamedFieldPuns
-                      ScopedTypeVariables
-  Build-Depends:    halon,
-                    base >= 4.5,
-                    binary >= 0.6.4,
-                    bytestring,
-                    Cabal >= 1.16,
-                    distributed-process-scheduler,
->>>>>>> 9f23edfe
-                    distributed-process-test,
-                    distributed-static,
-                    directory,
-                    filepath,
-                    hashable,
-                    mtl >= 2.0,
-                    network,
-                    network-transport,
-                    network-transport-controlled,
-<<<<<<< HEAD
-=======
-                    mtl >= 2.0,
->>>>>>> 9f23edfe
-                    unordered-containers,
-                    options-schema >= 0.1.1.0,
-                    process >= 1.2,
-                    random,
-                    replicated-log,
-                    tasty >= 0.8,
-                    tasty-files,
-                    tasty-hunit,
-                    cep,
-                    uuid,
-                    containers,
-<<<<<<< HEAD
-                    stm
-=======
-                    stm,
-                    unix
->>>>>>> 9f23edfe
-  if flag(rpc)
-      Build-Depends: network-transport-rpc
-      CPP-Options:    -DUSE_RPC
-  else
-      Build-Depends: network-transport-tcp >= 0.3,
-<<<<<<< HEAD
                      network-transport-inmemory >= 0.3
 
 Test-Suite scheduler-tests
@@ -350,6 +281,4 @@
       CPP-Options:    -DUSE_RPC
   else
       Build-Depends: network-transport-tcp >= 0.3,
-=======
->>>>>>> 9f23edfe
                      network-transport-inmemory >= 0.3