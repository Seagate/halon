--- conflicted
+++ resolved
@@ -25,10 +25,7 @@
                      , Mero.Spiel.Context
                      , Mero.Spiel.Internal
   build-depends:       base
-<<<<<<< HEAD
-=======
                      , aeson
->>>>>>> 9f23edfe
                      , containers
                      , binary
                      , bytestring
@@ -108,8 +105,4 @@
                    directory,
                    filepath,
                    rpclite,
-<<<<<<< HEAD
-                   time >= 1.4
-=======
-                   time >= 1.4
->>>>>>> 9f23edfe
+                   time >= 1.4