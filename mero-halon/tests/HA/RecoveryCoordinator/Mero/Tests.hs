-- |
-- Copyright : (C) 2013 Xyratex Technology Limited.
-- License   : All rights reserved.

{-# LANGUAGE RecursiveDo #-}
{-# LANGUAGE TemplateHaskell #-}
{-# LANGUAGE CPP #-}
{-# LANGUAGE OverloadedStrings #-}
{-# LANGUAGE TupleSections #-}
<<<<<<< HEAD
=======
{-# LANGUAGE LambdaCase #-}
>>>>>>> 9f23edfe

module HA.RecoveryCoordinator.Mero.Tests
  ( testDriveAddition
  , testHostAddition
  , testServiceRestarting
  , testServiceNotRestarting
  , testEQTrimming
  , testDecisionLog
  , testServiceStopped
  , testMonitorManagement
  , testMasterMonitorManagement
  , testNodeUpRace
<<<<<<< HEAD
=======
#ifdef USE_MERO
  , testRCsyncToConfd
#endif
  , emptyRules__static
>>>>>>> 9f23edfe
  ) where

import Prelude hiding ((<$>), (<*>))
import Test.Framework

import HA.Resources
import HA.Resources.Castor
import HA.RecoveryCoordinator.Definitions
import HA.RecoveryCoordinator.Mero
import HA.EventQueue
import HA.EventQueue.Definitions
import HA.EventQueue.Types (HAEvent(..))
import HA.EventQueue.Producer (promulgateEQ)
import HA.Multimap.Implementation
import HA.Multimap.Process
import HA.Replicator
import HA.EQTracker
#ifdef USE_MOCK_REPLICATOR
import HA.Replicator.Mock ( MC_RG )
#else
import HA.Replicator.Log ( MC_RG )
#endif
import qualified HA.ResourceGraph as G
import HA.Service
  ( Configuration
  , Service(..)
  , ServiceName(..)
  , ServiceFailed(..)
  , ServiceProcess(..)
  , ServiceStart(..)
  , ServiceStartRequest(..)
  , ServiceStopRequest(..)
  , ServiceStarted(..)
  , ServiceStartedMsg
  , decodeP
  , encodeP
  , runningService
  )
import           HA.NodeUp (nodeUp)
import qualified HA.Services.Dummy as Dummy
import qualified HA.Services.Monitor as Monitor
import qualified HA.Services.DecisionLog as DLog
import HA.Services.Monitor
import RemoteTables ( remoteTable )

import qualified SSPL.Bindings as SSPL

import Control.Distributed.Process
import Control.Distributed.Process.Closure ( remotableDecl, mkStatic )
import Control.Distributed.Process.Serializable ( SerializableDict(..) )
import Control.Distributed.Process.Node
import Control.Distributed.Process.Internal.Types (nullProcessId)
<<<<<<< HEAD
import qualified Control.Distributed.Process.Scheduler as Scheduler
import Network.Transport (Transport(..))
import Network.Transport.InMemory (createTransport)

import Control.Applicative ((<$>), (<*>))
import Control.Arrow ( first, second )
import qualified Control.Exception as E
import Control.Monad (forM_, void, join)

import Data.Defaultable
import Data.List (isInfixOf)
import Data.Proxy (Proxy(..))
import Network.CEP (Published(..), Logs(..), subscribe)
import System.IO
import System.Random
import System.Timeout
import System.Environment
import Test.Tasty.HUnit (assertBool)
=======
import Network.Transport (Transport(..))

import Control.Applicative ((<$>), (<*>))
import Control.Arrow ( first, second )
import Control.Monad (forM_, void, join)
import Data.Defaultable
import Data.List (isInfixOf)
import Data.Proxy (Proxy(..))
import Network.CEP (Published(..), Logs(..), subscribe, Definitions)
import Test.Tasty.HUnit (assertBool)
import TestRunner

#ifdef USE_MERO
import Data.Binary (Binary)
import Data.Hashable (Hashable)
import Data.Typeable (Typeable)
import GHC.Generics (Generic)
import HA.Castor.Tests (initialDataAddr)
import HA.RecoveryCoordinator.Actions.Mero (syncToConfd)
import Mero (m0_init)
import Mero.M0Worker
import Mero.Notification (finalize)
import Network.CEP (defineSimple, liftProcess)
import System.IO.Unsafe
#endif
>>>>>>> 9f23edfe

type TestReplicatedState = (EventQueue, Multimap)

#ifdef USE_MERO
-- | label used to test spiel sync through a rule
data SpielSync = SpielSync
  deriving (Eq, Show, Typeable, Generic)

instance Binary SpielSync
instance Hashable SpielSync
#endif


remotableDecl [ [d|
  eqView :: RStateView TestReplicatedState EventQueue
  eqView = RStateView fst first

  multimapView :: RStateView TestReplicatedState Multimap
  multimapView = RStateView snd second

  testDict :: SerializableDict TestReplicatedState
  testDict = SerializableDict

  emptyRules :: [Definitions LoopState ()]
  emptyRules = []

  |]]

#ifdef USE_MERO
testSyncRules :: [Definitions LoopState ()]
testSyncRules = return $ defineSimple "spiel-sync" $ \(HAEvent _ SpielSync _) -> do
  syncToConfd
  liftProcess $ say "Finished sync to confd"
#endif

runRC :: (ProcessId, IgnitionArguments)
      -> MC_RG TestReplicatedState
      -> Process ((ProcessId, ProcessId)) -- ^ MM, RC
runRC (eq, args) rGroup = runRCEx (eq, args) emptyRules rGroup

runRCEx :: (ProcessId, IgnitionArguments)
        -> [Definitions LoopState ()]
        -> MC_RG TestReplicatedState
        -> Process ((ProcessId, ProcessId)) -- ^ MM, RC
runRCEx (eq, args) rules rGroup = do
  rec (mm, rc) <- (,)
                  <$> (spawnLocal $ do
                        () <- expect
                        link rc
                        multimap (viewRState $(mkStatic 'multimapView) rGroup))
                  <*> (spawnLocal $ do
                        () <- expect
<<<<<<< HEAD
                        recoveryCoordinator args eq mm)
  usend eq rc
  forM_ [mm, rc] $ \them -> usend them ()
--  liftIO $ takeMVar var
=======
                        recoveryCoordinatorEx () rules args eq mm)
  usend eq rc
  forM_ [mm, rc] $ \them -> usend them ()
>>>>>>> 9f23edfe
  return (mm, rc)


getServiceProcessPid :: Configuration a
                     => ProcessId
                     -> Node
                     -> Service a
                     -> Process ProcessId
getServiceProcessPid mm n sc = do
    rg <- G.getGraph mm
    case runningService n sc rg of
      Just (ServiceProcess pid) -> return pid
      _ -> do
        _ <- receiveTimeout 500000 []
        getServiceProcessPid mm n sc

serviceProcessStillAlive :: Configuration a
                         => ProcessId
                         -> Node
                         -> Service a
                         -> Process Bool
serviceProcessStillAlive mm n sc = loop (1 :: Int)
  where
    loop i | i > 3     = return True
           | otherwise = do
                 rg <- G.getGraph mm
                 case runningService n sc rg of
                   Just _ -> do
                     _ <- receiveTimeout 250000 []
                     loop (i + 1)
                   _ -> return False

-- | Test that the recovery co-ordinator can successfully restart a service
--   upon notification of failure.
--   This test does not verify the appropriate detection of service failure,
--   nor does it verify that the 'one service instance per node' constraint
--   is not violated.
testServiceRestarting :: Transport -> IO ()
testServiceRestarting transport = do
    runTest 1 20 15000000 transport rt $ \_ -> do
      nid <- getSelfNode
      self <- getSelfPid
      void $ startEQTracker [nid]
      registerInterceptor $ \string -> case string of
          str@"Starting service dummy"   -> usend self str
          _ -> return ()

      say $ "tests node: " ++ show nid
      bracket (do cRGroup <- newRGroup $(mkStatic 'testDict) 1000 1000000
                             [nid] ((Nothing,[]), fromList [])
                  join $ unClosure cRGroup
              )
              (flip killReplica nid) $ \rGroup -> do
        eq <- spawnLocal $ eventQueue (viewRState $(mkStatic 'eqView) rGroup)
        (mm,_) <- runRC (eq, IgnitionArguments [nid]) rGroup

        _ <- promulgateEQ [nid] . encodeP $
          ServiceStartRequest Start (Node nid) Dummy.dummy
            (Dummy.DummyConf $ Configured "Test 1")

        "Starting service dummy" :: String <- expect
        say $ "dummy service started successfully."

        pid <- getServiceProcessPid mm (Node nid) Dummy.dummy
        _ <- promulgateEQ [nid] . encodeP $ ServiceFailed (Node nid) Dummy.dummy
                                                          pid
        "Starting service dummy" :: String <- expect
        say $ "dummy service restarted successfully."
  where
    rt = HA.RecoveryCoordinator.Mero.Tests.__remoteTableDecl $
         remoteTable

-- | This test verifies that no service is killed when we send a `ServiceFailed`
--   With a wrong `ProcessId`
testServiceNotRestarting :: Transport -> IO ()
testServiceNotRestarting transport = do
    runTest 1 20 15000000 transport rt $ \_ -> do
      nid <- getSelfNode
      self <- getSelfPid
      void $ startEQTracker [nid]

      registerInterceptor $ \string -> case string of
          str@"Starting service dummy"   -> usend self str
          _ -> return ()

      say $ "tests node: " ++ show nid
      bracket (do cRGroup <- newRGroup $(mkStatic 'testDict) 1000 1000000
                             [nid] ((Nothing,[]), fromList [])
                  join $ unClosure cRGroup
              )
              (flip killReplica nid) $ \rGroup -> do
        eq <- spawnLocal $ eventQueue (viewRState $(mkStatic 'eqView) rGroup)
        (mm,_) <- runRC (eq, IgnitionArguments [nid]) rGroup

        _ <- promulgateEQ [nid] . encodeP $
          ServiceStartRequest Start (Node nid) Dummy.dummy
            (Dummy.DummyConf $ Configured "Test 1")

        "Starting service dummy" :: String <- expect
        say $ "dummy service started successfully."

        -- Assert the service has been started
        _ <- getServiceProcessPid mm (Node nid) Dummy.dummy
        _ <- promulgateEQ [nid] . encodeP $ ServiceFailed (Node nid) Dummy.dummy self

        True <- serviceProcessStillAlive mm (Node nid) Dummy.dummy
        say $ "dummy service hasn't been killed."
  where
    rt = HA.RecoveryCoordinator.Mero.Tests.__remoteTableDecl $
         remoteTable

-- | This test verifies that every `HAEvent` sent to the RC is trimmed by the EQ
testEQTrimming :: Transport -> IO ()
testEQTrimming transport = do
    runTest 1 20 15000000 transport rt $ \_ -> do
      nid <- getSelfNode
      void $ startEQTracker [nid]

      say $ "tests node: " ++ show nid
      bracket (do cRGroup <- newRGroup $(mkStatic 'testDict) 1000 1000000
                             [nid] ((Nothing,[]), fromList [])
                  join $ unClosure cRGroup
              )
              (flip killReplica nid) $ \rGroup -> do
        eq <- spawnLocal $ eventQueue (viewRState $(mkStatic 'eqView) rGroup)
        subscribe eq (Proxy :: Proxy TrimDone)
        (mm,_) <- runRC (eq, IgnitionArguments [nid]) rGroup

        Published (TrimDone _) _ <- expect
        _ <- promulgateEQ [nid] . encodeP $
          ServiceStartRequest Start (Node nid) Dummy.dummy
            (Dummy.DummyConf $ Configured "Test 1")

        Published (TrimDone _) _ <- expect

        pid <- getServiceProcessPid mm (Node nid) Dummy.dummy
        _ <- promulgateEQ [nid] . encodeP $ ServiceFailed (Node nid) Dummy.dummy
                                                          pid

        Published (TrimDone _) _ <- expect
        say $ "Everything got trimmed"
  where
    rt = HA.RecoveryCoordinator.Mero.Tests.__remoteTableDecl $
         remoteTable

emptySensorMessage :: SSPL.SensorResponseMessageSensor_response_type
emptySensorMessage = SSPL.SensorResponseMessageSensor_response_type
  { SSPL.sensorResponseMessageSensor_response_typeDisk_status_hpi = Nothing
  , SSPL.sensorResponseMessageSensor_response_typeIf_data = Nothing
  , SSPL.sensorResponseMessageSensor_response_typeHost_update = Nothing
  , SSPL.sensorResponseMessageSensor_response_typeDisk_status_drivemanager = Nothing
  , SSPL.sensorResponseMessageSensor_response_typeService_watchdog = Nothing
  , SSPL.sensorResponseMessageSensor_response_typeLocal_mount_data = Nothing
  , SSPL.sensorResponseMessageSensor_response_typeCpu_data = Nothing
  , SSPL.sensorResponseMessageSensor_response_typeRaid_data = Nothing
  }

-- | Test that the recovery co-ordinator successfully adds a host to the
--   resource graph.
testHostAddition :: Transport -> IO ()
testHostAddition transport = do
    runTest 1 20 15000000 transport rt $ \_ -> do
      nid <- getSelfNode
      self <- getSelfPid
      void $ startEQTracker [nid]

      registerInterceptor $ \string -> case string of
          str@"Starting service dummy"   -> usend self str
          str' | "Registered host" `isInfixOf` str' ->
            usend self ("Host" :: String)
          _ -> return ()

      say $ "tests node: " ++ show nid
      bracket (do cRGroup <- newRGroup $(mkStatic 'testDict) 1000 1000000
                             [nid] ((Nothing,[]), fromList [])
                  join $ unClosure cRGroup
              )
              (flip killReplica nid) $ \rGroup -> do
        eq <- spawnLocal $ eventQueue (viewRState $(mkStatic 'eqView) rGroup)
        (mm, _) <- runRC (eq, IgnitionArguments [nid]) rGroup

        -- Send host update message to the RC
        promulgateEQ [nid] (nid, mockEvent) >>= (flip withMonitor) wait
        "Host" :: String <- expect

        graph <- G.getGraph mm
        let host = Host "mockhost"
            node = Node nid
        liftIO $ do
          assertBool (show host ++ " is not in graph") $
            G.memberResource host graph
          assertBool (show host ++ " is not connected to " ++ show node) $
            G.memberEdge (G.Edge host Runs node) graph

  where
    wait = void (expect :: Process ProcessMonitorNotification)
    rt = HA.RecoveryCoordinator.Mero.Tests.__remoteTableDecl $
         remoteTable
    mockEvent = emptySensorMessage { SSPL.sensorResponseMessageSensor_response_typeHost_update =
      Just $ SSPL.SensorResponseMessageSensor_response_typeHost_update
        { SSPL.sensorResponseMessageSensor_response_typeHost_updateRunningProcessCount = Nothing
        , SSPL.sensorResponseMessageSensor_response_typeHost_updateUname               = Just "mockhost"
        , SSPL.sensorResponseMessageSensor_response_typeHost_updateHostId              = "mockhost"
        , SSPL.sensorResponseMessageSensor_response_typeHost_updateLocaltime           = ""
        , SSPL.sensorResponseMessageSensor_response_typeHost_updateUpTime              = Nothing
        , SSPL.sensorResponseMessageSensor_response_typeHost_updateFreeMem             = Nothing
        , SSPL.sensorResponseMessageSensor_response_typeHost_updateLoggedInUsers       = Nothing
        , SSPL.sensorResponseMessageSensor_response_typeHost_updateTotalMem            = Nothing
        , SSPL.sensorResponseMessageSensor_response_typeHost_updateProcessCount        = Nothing
        , SSPL.sensorResponseMessageSensor_response_typeHost_updateBootTime            = Nothing
        }
      }

-- | Test that the recovery co-ordinator successfully adds a drive to the RG,
--   and updates its status accordingly.
testDriveAddition :: Transport -> IO ()
testDriveAddition transport = do
    runTest 1 20 15000000 transport rt $ \_ -> do
      nid <- getSelfNode
      self <- getSelfPid
      void $ startEQTracker [nid]

      registerInterceptor $ \string -> case string of
          str@"Starting service dummy"   -> usend self str
          str' | "Registered drive" `isInfixOf` str' ->
            usend self ("Drive" :: String)
          _ -> return ()

      say $ "tests node: " ++ show nid
      bracket (do cRGroup <- newRGroup $(mkStatic 'testDict) 1000 1000000
                             [nid] ((Nothing,[]), fromList [])
                  join $ unClosure cRGroup
              )
              (flip killReplica nid) $ \rGroup -> do
        eq <- spawnLocal $ eventQueue (viewRState $(mkStatic 'eqView) rGroup)
        (mm, _) <- runRC (eq, IgnitionArguments [nid]) rGroup

        -- Send host update message to the RC
        promulgateEQ [nid] (nid, mockEvent "online") >>= (flip withMonitor) wait
        "Drive" :: String <- expect

        graph <- G.getGraph mm
        let enc = Enclosure "enc1"
            drive = head $ (G.connectedTo enc Has graph :: [StorageDevice])
            status = StorageDeviceStatus "online"
        assert $ G.memberResource enc graph
        assert $ G.memberResource drive graph
        assert $ G.memberResource status graph
        assert $ G.memberEdge (G.Edge enc Has drive) graph
  where
    wait = void (expect :: Process ProcessMonitorNotification)
    rt = HA.RecoveryCoordinator.Mero.Tests.__remoteTableDecl $
         remoteTable
    mockEvent status = emptySensorMessage { SSPL.sensorResponseMessageSensor_response_typeDisk_status_drivemanager =
      Just $ SSPL.SensorResponseMessageSensor_response_typeDisk_status_drivemanager
        { SSPL.sensorResponseMessageSensor_response_typeDisk_status_drivemanagerEnclosureSN = "enc1"
        , SSPL.sensorResponseMessageSensor_response_typeDisk_status_drivemanagerDiskNum = 1
        , SSPL.sensorResponseMessageSensor_response_typeDisk_status_drivemanagerDiskStatus = status
        }
    }

testDecisionLog :: Transport -> IO ()
testDecisionLog transport = do
    withTmpDirectory $ tryWithTimeout transport rt 15000000 $ do
      self <- getSelfPid
      launchRC $ \(mm, rc) -> do
        -- Awaits the node local monitor to be up.
        _ <- getNodeMonitor mm

        subscribe rc (Proxy :: Proxy (HAEvent ServiceStartedMsg))
        serviceStart DLog.decisionLog (DLog.processOutput self)
        _ <- serviceStarted (serviceName DLog.decisionLog)
        serviceStart Dummy.dummy (Dummy.DummyConf $ Configured "Test 1")
        _ <- serviceStarted (serviceName Dummy.dummy)


        (_ :: Logs) <- expect
        return ()
  where
    rt = HA.RecoveryCoordinator.Mero.Tests.__remoteTableDecl $
         remoteTable

testServiceStopped :: Transport -> IO ()
testServiceStopped transport = do
    runTest 1 20 15000000 transport rt $ \_ -> do
      nid <- getSelfNode
      self <- getSelfPid
      void $ startEQTracker [nid]

      registerInterceptor $ \string -> case string of
          str@"Starting service dummy"   -> usend self str
          _ -> return ()

      say $ "tests node: " ++ show nid
      bracket (do cRGroup <- newRGroup $(mkStatic 'testDict) 1000 1000000
                             [nid] ((Nothing,[]), fromList [])
                  join $ unClosure cRGroup
              )
              (flip killReplica nid) $ \rGroup -> do
        eq <- spawnLocal $ eventQueue (viewRState $(mkStatic 'eqView) rGroup)
        (mm,_) <- runRC (eq, IgnitionArguments [nid]) rGroup

        _ <- promulgateEQ [nid] . encodeP $
          ServiceStartRequest Start (Node nid) Dummy.dummy
            (Dummy.DummyConf $ Configured "Test 1")

        "Starting service dummy" :: String <- expect
        say $ "dummy service started successfully."

        pid <- getServiceProcessPid mm (Node nid) Dummy.dummy
        _ <- monitor pid
        _ <- promulgateEQ [nid] . encodeP $ ServiceStopRequest (Node nid)
                                                               Dummy.dummy

        (_ :: ProcessMonitorNotification) <- expect
        say $ "dummy service stopped."
  where
    rt = HA.RecoveryCoordinator.Mero.Tests.__remoteTableDecl $
         remoteTable

serviceStarted :: ServiceName -> Process ProcessId
serviceStarted svname = do
    mp@(Published (HAEvent _ msg _) _)          <- expect
    ServiceStarted _ svc _ (ServiceProcess pid) <- decodeP msg
    if serviceName svc == svname
        then return pid
        else do
          self <- getSelfPid
          usend self mp
          serviceStarted svname

launchRC :: ((ProcessId, ProcessId) -> Process a) -> Process a
launchRC action = do
    nid <- getSelfNode
    void $ startEQTracker [nid]

    say $ "tests node: " ++ show nid
    bracket (do cRGroup <- newRGroup $(mkStatic 'testDict) 1000 1000000
                           [nid] ((Nothing,[]), fromList [])
                join $ unClosure cRGroup
            )
            (flip killReplica nid) $ \rGroup -> do
      eq      <- spawnLocal $ eventQueue (viewRState $(mkStatic 'eqView) rGroup)
      runRC (eq, IgnitionArguments [nid]) rGroup >>= action

serviceStart :: Configuration a => Service a -> a -> Process ()
serviceStart svc conf = do
    nid <- getSelfNode
    let node = Node nid
    _   <- promulgateEQ [nid] $ encodeP $ ServiceStartRequest Start node svc conf
    return ()

getNodeMonitor :: ProcessId -> Process ProcessId
getNodeMonitor mm = do
    nid <- getSelfNode
    rg  <- G.getGraph mm
    let n = Node nid
    case runningService n regularMonitor rg of
      Just (ServiceProcess pid) -> return pid
      _  -> do
        _ <- receiveTimeout 100000 []
        getNodeMonitor mm

-- | Make sure that when a Service died, the node-local monitor detects it
--   and notify the RC. That service should restart.
testMonitorManagement :: Transport -> IO ()
testMonitorManagement transport = do
    runTest 1 20 15000000 transport testRemoteTable $ \_ ->
      launchRC $ \(mm, rc) -> do
        -- Awaits the node local monitor to be up.
        _ <- getNodeMonitor mm

        subscribe rc (Proxy :: Proxy (HAEvent ServiceStartedMsg))
        serviceStart Dummy.dummy (Dummy.DummyConf $ Configured "Test 1")
        dpid <- serviceStarted (serviceName Dummy.dummy)
        say "Service dummy has been started"

        kill dpid "Farewell"
        _ <- serviceStarted (serviceName Dummy.dummy)
        say "Service dummy has been re-started"

-- | Make sure that when a node-local monitor died, the RC is notified by the
--   Master monitor and restart it.
testMasterMonitorManagement :: Transport -> IO ()
testMasterMonitorManagement transport = do
    runTest 1 20 15000000 transport testRemoteTable $ \_ ->
      launchRC $ \(mm, rc) -> do

        -- Awaits the node local monitor to be up.
        mpid <- getNodeMonitor mm

        subscribe rc (Proxy :: Proxy (HAEvent ServiceStartedMsg))
        say "Node-local monitor has been started"

        kill mpid "Farewell"
        _ <- serviceStarted monitorServiceName
        say "Node-local monitor has been restarted"

-- | This test verifies that if service start message is interleaved with
-- ServiceStart messages from the old node, that is possibe in case
-- of network failures.
testNodeUpRace :: Transport -> IO ()
testNodeUpRace transport = do
    runTest 2 20 15000000 transport rt $ \[node2] -> do
      nid <- getSelfNode
      self <- getSelfPid
      void $ startEQTracker [nid]

      say $ "tests node: " ++ show nid
      bracket (do cRGroup <- newRGroup $(mkStatic 'testDict) 1000 1000000
                             [nid] ((Nothing,[]), fromList [])
                  join $ unClosure cRGroup
              )
              (flip killReplica nid) $ \rGroup -> do

        eq <- spawnLocal $ eventQueue (viewRState $(mkStatic 'eqView) rGroup)
        subscribe eq (Proxy :: Proxy TrimDone)
        (mm,_) <- runRC (eq, IgnitionArguments [nid]) rGroup

        _ <- liftIO $ forkProcess node2 $ do
            void $ startEQTracker [nid]
            selfNode <- getSelfNode
            _ <- promulgateEQ [nid] . encodeP $ ServiceStarted (Node selfNode)
                                                               Monitor.regularMonitor
                                                               Monitor.emptyMonitorConf
                                                               (ServiceProcess $ nullProcessId selfNode)
            nodeUp ([nid], 2000000)
            usend self (Node selfNode)
            usend self (nullProcessId selfNode)
            usend self ((), ())
        ((), ()) <- expect
        _ <- receiveTimeout 1000000 []

        True <- serviceProcessStillAlive mm (Node nid) Monitor.regularMonitor
        nn <- expect
        pr <- expect
        rg <- G.getGraph mm
        case runningService nn Monitor.regularMonitor rg of
          Just (ServiceProcess n) -> do True <- return $ n /= pr
                                        return ()
          Nothing -> return ()

  where
    rt = HA.RecoveryCoordinator.Mero.Tests.__remoteTableDecl $
         remoteTable

<<<<<<< HEAD

testRemoteTable :: RemoteTable
testRemoteTable = HA.RecoveryCoordinator.Mero.Tests.__remoteTableDecl $
                  remoteTable


withLocalNode :: Transport -> RemoteTable -> (LocalNode -> IO a) -> IO a
withLocalNode t rt = E.bracket  (newLocalNode t rt) closeLocalNode

withLocalNodes :: Int
               -> Transport
               -> RemoteTable
               -> ([LocalNode] -> IO a)
               -> IO a
withLocalNodes 0 _t _rt f = f []
withLocalNodes n t rt f = withLocalNode t rt $ \node ->
    withLocalNodes (n - 1) t rt (f . (node :))

runTest :: Int -> Int -> Int -> Transport -> RemoteTable
        -> ([LocalNode] -> Process ()) -> IO ()
runTest numNodes numReps _t tr rt action
    | Scheduler.schedulerIsEnabled = do
        (s,numReps') <- lookupEnv "DP_SCHEDULER_SEED" >>= \mx -> case mx of
          Nothing -> (,numReps) <$> randomIO
          Just s  -> return (read s,1)
        -- TODO: Fix leaks in n-t-inmemory and use the same transport for all
        -- tests, maybe.
        forM_ [1..numReps'] $ \i ->  withTmpDirectory $
          E.bracket createTransport closeTransport $
          \tr' -> do
            m <- timeout (7 * 60 * 1000000) $
              Scheduler.withScheduler (s + i) 1000 numNodes tr' rt' action
            maybe (error "Timeout") return m
          `E.onException`
            liftIO (hPutStrLn stderr $ "Failed with seed: " ++ show (s + i, i))
    | otherwise =
        withTmpDirectory $ withLocalNodes numNodes tr rt' $
          \(n : ns) -> do
            m <- timeout (7 * 60 * 1000000) $ runProcess n (action ns)
            maybe (error "Timeout") return m
  where
    rt' = Scheduler.__remoteTable rt
=======
#ifdef USE_MERO
-- | Sends a message to the RC with Confd addition message and tests
-- that it gets added to the resource graph.
testRCsyncToConfd :: String -- ^ IP we're listening on, used in this
                            -- test to assume confd server is on the
                            -- same host
                  -> Transport -> IO ()
testRCsyncToConfd host transport = do
 withTestEnv $ do
  liftIO $ writeFile "/tmp/strlog" ""
  nid <- getSelfNode
  self <- getSelfPid
  void $ startEQTracker [nid]
  registerInterceptor $ \case
    str' | unsafePerformIO (appendFile "/tmp/strlog" (str' ++ "\n") >> return False) -> undefined
    str' | "Finished sync to confd" `isInfixOf` str' -> usend self ("SyncOK" :: String)
    str' | "Loaded initial data" `isInfixOf` str' -> usend self ("InitialLoad" :: String)
    _ -> return ()
  cRGroup <- newRGroup $(mkStatic 'testDict) 1000 1000000
                       [nid] ((Nothing,[]), fromList [])
  pRGroup <- unClosure cRGroup
  rGroup <- pRGroup
  eq <- spawnLocal $ eventQueue (viewRState $(mkStatic 'eqView) rGroup)
  _ <- runRCEx (eq, IgnitionArguments [nid]) testSyncRules rGroup

  promulgateEQ [nid] (initialDataAddr host host) >>= (`withMonitor` wait)
  "InitialLoad" :: String <- expect

  liftIO $ appendFile "/tmp/strlog" "about to syncToConfd\n"
  promulgateEQ [nid] SpielSync >>= (flip withMonitor) wait
  "SyncOK" :: String <- expect

  finalize

  -- XXX m0_fini

  where
    wait = void (expect :: Process ProcessMonitorNotification)
    startM0 x = m0_init >> startGlobalWorker >> x
    withTestEnv = withTmpDirectory . startM0 . tryWithTimeout transport testRemoteTable 15000000
#endif

testRemoteTable :: RemoteTable
testRemoteTable = HA.RecoveryCoordinator.Mero.Tests.__remoteTableDecl $
                  remoteTable
>>>>>>> 9f23edfe
<|MERGE_RESOLUTION|>--- conflicted
+++ resolved
@@ -7,10 +7,7 @@
 {-# LANGUAGE CPP #-}
 {-# LANGUAGE OverloadedStrings #-}
 {-# LANGUAGE TupleSections #-}
-<<<<<<< HEAD
-=======
 {-# LANGUAGE LambdaCase #-}
->>>>>>> 9f23edfe
 
 module HA.RecoveryCoordinator.Mero.Tests
   ( testDriveAddition
@@ -23,13 +20,10 @@
   , testMonitorManagement
   , testMasterMonitorManagement
   , testNodeUpRace
-<<<<<<< HEAD
-=======
 #ifdef USE_MERO
   , testRCsyncToConfd
 #endif
   , emptyRules__static
->>>>>>> 9f23edfe
   ) where
 
 import Prelude hiding ((<$>), (<*>))
@@ -82,26 +76,6 @@
 import Control.Distributed.Process.Serializable ( SerializableDict(..) )
 import Control.Distributed.Process.Node
 import Control.Distributed.Process.Internal.Types (nullProcessId)
-<<<<<<< HEAD
-import qualified Control.Distributed.Process.Scheduler as Scheduler
-import Network.Transport (Transport(..))
-import Network.Transport.InMemory (createTransport)
-
-import Control.Applicative ((<$>), (<*>))
-import Control.Arrow ( first, second )
-import qualified Control.Exception as E
-import Control.Monad (forM_, void, join)
-
-import Data.Defaultable
-import Data.List (isInfixOf)
-import Data.Proxy (Proxy(..))
-import Network.CEP (Published(..), Logs(..), subscribe)
-import System.IO
-import System.Random
-import System.Timeout
-import System.Environment
-import Test.Tasty.HUnit (assertBool)
-=======
 import Network.Transport (Transport(..))
 
 import Control.Applicative ((<$>), (<*>))
@@ -127,7 +101,6 @@
 import Network.CEP (defineSimple, liftProcess)
 import System.IO.Unsafe
 #endif
->>>>>>> 9f23edfe
 
 type TestReplicatedState = (EventQueue, Multimap)
 
@@ -180,16 +153,9 @@
                         multimap (viewRState $(mkStatic 'multimapView) rGroup))
                   <*> (spawnLocal $ do
                         () <- expect
-<<<<<<< HEAD
-                        recoveryCoordinator args eq mm)
-  usend eq rc
-  forM_ [mm, rc] $ \them -> usend them ()
---  liftIO $ takeMVar var
-=======
                         recoveryCoordinatorEx () rules args eq mm)
   usend eq rc
   forM_ [mm, rc] $ \them -> usend them ()
->>>>>>> 9f23edfe
   return (mm, rc)
 
 
@@ -636,50 +602,6 @@
     rt = HA.RecoveryCoordinator.Mero.Tests.__remoteTableDecl $
          remoteTable
 
-<<<<<<< HEAD
-
-testRemoteTable :: RemoteTable
-testRemoteTable = HA.RecoveryCoordinator.Mero.Tests.__remoteTableDecl $
-                  remoteTable
-
-
-withLocalNode :: Transport -> RemoteTable -> (LocalNode -> IO a) -> IO a
-withLocalNode t rt = E.bracket  (newLocalNode t rt) closeLocalNode
-
-withLocalNodes :: Int
-               -> Transport
-               -> RemoteTable
-               -> ([LocalNode] -> IO a)
-               -> IO a
-withLocalNodes 0 _t _rt f = f []
-withLocalNodes n t rt f = withLocalNode t rt $ \node ->
-    withLocalNodes (n - 1) t rt (f . (node :))
-
-runTest :: Int -> Int -> Int -> Transport -> RemoteTable
-        -> ([LocalNode] -> Process ()) -> IO ()
-runTest numNodes numReps _t tr rt action
-    | Scheduler.schedulerIsEnabled = do
-        (s,numReps') <- lookupEnv "DP_SCHEDULER_SEED" >>= \mx -> case mx of
-          Nothing -> (,numReps) <$> randomIO
-          Just s  -> return (read s,1)
-        -- TODO: Fix leaks in n-t-inmemory and use the same transport for all
-        -- tests, maybe.
-        forM_ [1..numReps'] $ \i ->  withTmpDirectory $
-          E.bracket createTransport closeTransport $
-          \tr' -> do
-            m <- timeout (7 * 60 * 1000000) $
-              Scheduler.withScheduler (s + i) 1000 numNodes tr' rt' action
-            maybe (error "Timeout") return m
-          `E.onException`
-            liftIO (hPutStrLn stderr $ "Failed with seed: " ++ show (s + i, i))
-    | otherwise =
-        withTmpDirectory $ withLocalNodes numNodes tr rt' $
-          \(n : ns) -> do
-            m <- timeout (7 * 60 * 1000000) $ runProcess n (action ns)
-            maybe (error "Timeout") return m
-  where
-    rt' = Scheduler.__remoteTable rt
-=======
 #ifdef USE_MERO
 -- | Sends a message to the RC with Confd addition message and tests
 -- that it gets added to the resource graph.
@@ -724,5 +646,4 @@
 
 testRemoteTable :: RemoteTable
 testRemoteTable = HA.RecoveryCoordinator.Mero.Tests.__remoteTableDecl $
-                  remoteTable
->>>>>>> 9f23edfe
+                  remoteTable