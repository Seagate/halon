--- conflicted
+++ resolved
@@ -46,18 +46,11 @@
 #endif
 import Prelude
 import System.Environment
-<<<<<<< HEAD
-
-
-ut :: Transport -> (EndPointAddress -> EndPointAddress -> IO ()) -> IO TestTree
-ut transport breakConnection = return $
-=======
 
 
 ut :: String -> Transport -> (EndPointAddress -> EndPointAddress -> IO ()) -> IO TestTree
 ut _host transport breakConnection = return $
 #ifdef USE_MOCK_REPLICATOR
->>>>>>> 9f23edfe
     testGroup "ut"
 #else
     testGroup "it"
@@ -89,17 +82,11 @@
 #ifdef USE_MERO
       , testGroup "Castor" $
         HA.Castor.Tests.tests transport
-<<<<<<< HEAD
-#endif
-#if !defined(USE_RPC) && !defined(USE_MOCK_REPLICATOR)
-      , testCase "RCToleratesDisconnections [disabled]" $ const (return ()) $
-=======
       , testCase "RCsyncToConfd" $
           HA.RecoveryCoordinator.Mero.Tests.testRCsyncToConfd _host transport
 #endif
 #if !defined(USE_RPC) && !defined(USE_MOCK_REPLICATOR)
       , testCase "RCToleratesDisconnections" $
->>>>>>> 9f23edfe
           HA.Test.Disconnect.testDisconnect transport breakConnection
 #else
       , testCase "RCToleratesDisconnections [disabled by compilation flags]" $
@@ -108,23 +95,14 @@
 #endif
       ]
 
-<<<<<<< HEAD
-runTests :: (Transport -> (EndPointAddress -> EndPointAddress -> IO ()) -> IO TestTree) -> IO ()
-=======
 runTests :: (String -> Transport -> (EndPointAddress -> EndPointAddress -> IO ()) -> IO TestTree) -> IO ()
->>>>>>> 9f23edfe
 runTests tests = do
     -- TODO: Remove threadDelay after RPC transport closes cleanly
     hSetBuffering stdout LineBuffering
     hSetBuffering stderr LineBuffering
     argv  <- getArgs
-<<<<<<< HEAD
-    addr0 <- case drop 1 $ dropWhile ("--" /=) argv of
-               a0:_ -> return a0
-=======
     (host0, p0) <- case drop 1 $ dropWhile ("--" /=) argv of
                a0:_ -> return $ break (== ':') a0
->>>>>>> 9f23edfe
                _ ->
 #ifdef USE_RPC
                  maybe (error "environement variable TEST_LISTEN is not set") id <$> lookupEnv "TEST_LISTEN"
@@ -148,15 +126,6 @@
                      , TCP.tcpUserTimeout = Just 2000
                      , TCP.transportConnectTimeout = Just 2000000
                      }
-<<<<<<< HEAD
-    let connectionBreak here there = do
-          TCP.socketBetween internals here there >>= TCP.close
-          TCP.socketBetween internals there here >>= TCP.close
-#endif
-    withArgs (takeWhile ("--" /=) argv) $
-      defaultMainWithIngredients [fileTestReporter [consoleTestReporter]]
-        =<< tests transport connectionBreak
-=======
     let -- XXX: Could use enclosed-exceptions here. Note that the worker
         -- is not killed in case of an exception.
         ignoreSyncExceptions action = do
@@ -172,7 +141,6 @@
     withArgs (takeWhile ("--" /=) argv) $
       defaultMainWithIngredients [fileTestReporter [consoleTestReporter]]
         =<< tests host0 transport connectionBreak
->>>>>>> 9f23edfe
 
 main :: IO ()
 main = do
