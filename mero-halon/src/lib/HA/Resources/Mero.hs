--- conflicted
+++ resolved
@@ -1,10 +1,7 @@
 {-# LANGUAGE ExistentialQuantification  #-}
 {-# LANGUAGE MultiParamTypeClasses      #-}
 {-# LANGUAGE TemplateHaskell            #-}
-<<<<<<< HEAD
-=======
 {-# OPTIONS_GHC -fno-warn-orphans       #-}
->>>>>>> 9f23edfe
 -- |
 -- Copyright : (C) 2015 Seagate Technology Limited.
 -- License   : All rights reserved.
@@ -32,10 +29,6 @@
 import Data.Proxy (Proxy)
 import Data.Typeable (Typeable)
 import Data.Word ( Word32, Word64 )
-<<<<<<< HEAD
-
-import GHC.Generics (Generic)
-=======
 import GHC.Generics (Generic)
 
 --------------------------------------------------------------------------------
@@ -73,39 +66,7 @@
   {-# MINIMAL fidType, fid #-}
 
 data AnyConfObj = forall a. ConfObj a => AnyConfObj a
->>>>>>> 9f23edfe
-
--- | Fid generation sequence number
-newtype FidSeq = FidSeq Word64
-  deriving (Binary, Eq, Generic, Hashable, Show, Typeable)
-
--- | Couple of utility methods for conf objects. Minimal implementation:
---   fidType and fid
-class ConfObj a where
-
-  -- Return the fid type of the conf object.
-  fidType :: Proxy a
-          -> Word64
-
-  fidInit :: Proxy a
-          -> Word64 -- container
-          -> Word64 -- key
-          -> Fid
-  fidInit p cont key = Fid {
-        f_container = container
-      , f_key = key
-      }
-    where
-      -- The top 8 bits of f_container specify the object type.
-      typ = fidType p
-      typMask = 0x00ffffffffffffff
-      container = (typ `shiftL` (64 - 8)) .|. (cont .&. typMask)
-
-  -- | Return the Mero fid for the given conf object
-  fid :: a -> Fid
-  {-# MINIMAL fidType, fid #-}
-
-data AnyConfObj = forall a. ConfObj a => AnyConfObj a
+
 --------------------------------------------------------------------------------
 -- Conf tree in the resource graph
 --------------------------------------------------------------------------------
@@ -247,14 +208,6 @@
   fidType _ = fromIntegral . ord $ 'k'
   fid (Disk f) = f
 
-<<<<<<< HEAD
-newtype PVer = PVer Fid
-  deriving (Binary, Eq, Generic, Hashable, Show, Typeable)
-
-instance ConfObj PVer where
-  fidType _ = fromIntegral . ord $ 'v'
-  fid (PVer f) = f
-=======
 data PVer = PVer {
     v_fid :: Fid
   , v_failures :: [Word32]
@@ -266,7 +219,6 @@
 instance ConfObj PVer where
   fidType _ = fromIntegral . ord $ 'v'
   fid = v_fid
->>>>>>> 9f23edfe
 
 newtype RackV = RackV Fid
   deriving (Binary, Eq, Generic, Hashable, Show, Typeable)
