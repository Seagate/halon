--- conflicted
+++ resolved
@@ -47,12 +47,6 @@
 
 VENDOR_PACKAGES = distributed-process \
                   distributed-static \
-<<<<<<< HEAD
-                  distributed-process-extras \
-                  distributed-process-async \
-=======
-                  leveldb-haskell \
->>>>>>> 05081156
                   tasty-files \
                   options-schema \
                   netwire \
