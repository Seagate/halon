--
-- Copyright (C) 2013 Xyratex Technology Limited. All rights reserved.
--

{-# LANGUAGE CPP #-}
{-# LANGUAGE TemplateHaskell #-}
{-# OPTIONS_GHC -fno-warn-orphans #-}
module Tests (main) where

import Control.Distributed.Process.Closure
import Control.Distributed.Process.Scheduler (withScheduler)
import qualified Control.Distributed.Process.Scheduler as S (__remoteTable)
import Control.Distributed.Process.Node
import Control.Distributed.Process
import Control.Distributed.Process.Scheduler
  ( schedulerIsEnabled
  , addFailures
  , removeFailures
  )
import Control.Distributed.Process.Internal.Types (ProcessExitException(..))
import Control.Distributed.Process.Trans
import Control.Exception ( SomeException, throwIO )
import qualified Control.Exception as E ( catch, bracket )
import Control.Monad ( when, forM_, replicateM_, forM )
import Control.Monad ( replicateM )
import Control.Monad.State ( execStateT, modify, StateT, lift )
import Data.Int
import Data.IORef
import Data.List ( nub, elemIndex )
import qualified Network.Transport.InMemory as InMemory
import qualified Network.Transport as NT
import System.Clock
import System.IO (hSetBuffering, BufferMode(..), stdout, stderr)
import System.IO.Unsafe ( unsafePerformIO )


-- | microseconds/transition
clockSpeed :: Int
clockSpeed = 2000

say' :: String -> Process ()
say' = liftIO . modifyIORef traceR . (:)

{-# NOINLINE traceR #-}
traceR :: IORef [String]
traceR = unsafePerformIO $ newIORef []

resetTraceR :: IO ()
resetTraceR = writeIORef traceR []

killOnError :: ProcessId -> Process a -> Process a
killOnError pid p = catch p $ \e -> liftIO (print e) >>
    exit pid (show (e :: SomeException)) >> liftIO (throwIO e)

senderProcess0 :: ProcessId -> Process ()
senderProcess0 self = do
    forM_ [0..1::Int] $ \i -> do
      j <- expect
      say' $ "s0: received " ++ show (j :: Int)
      usend self (0::Int,i)
    usend self ()

senderProcessT0 :: ProcessId -> Process ()
senderProcessT0 self = killOnError self $ do
    2 <- flip execStateT 0 $ do
      forM_ [0..1::Int] $ \i -> do
        j <- receiveWaitT [ matchT $ \j -> modify (+j) >> return j ]
        liftProcess $ do say' $ "s0: received " ++ show (j :: Int)
                         usend self (0::Int,i)
    usend self ()

remotable [ 'senderProcess0, 'senderProcessT0 ]

remoteTable :: RemoteTable
remoteTable =  -- eliminate warning about unused binding
    flip const [senderProcess0__tdict, senderProcessT0__tdict] $
      __remoteTable $ S.__remoteTable initRemoteTable

main :: IO ()
main = run 0

run :: Int -> IO ()
run s = do
    hSetBuffering stdout LineBuffering
    hSetBuffering stderr LineBuffering
    res <- fmap nub $ forM [1..100] $ \i ->
      E.bracket InMemory.createTransport
                NT.closeTransport
      $ \transport -> do
        if schedulerIsEnabled
        then do
          -- running three times with the same seed should produce the same execution
          [res0] <- fmap nub $ replicateM 3 $
            execute "receiveTest" (const receiveTest) 1 transport (s+i)
          checkInvariants res0
          [res1] <- fmap nub $ replicateM 3 $
            execute "processTTest" (const processTTest) 1 transport (s+i)
          -- lifting Process has the same effect as running process unlifted
          True <- return $ res0 == res1
          [res2] <- fmap nub $ replicateM 3 $
            execute "chanTest" (const chanTest) 1 transport (s+i)
          checkInvariants res2
          -- Warning: Node identifiers reach 10 in the following test.
          --
          -- Having a tests use node ids with different amounts of digits will
          -- cause confusion due to a current limitation in the scheduler.
          -- See limitation in the README file.
          [res3] <- fmap nub $ replicateM 3 $
            execute "nsendTest" nsendTest 2 transport (s+i)
          checkInvariants res3
          [res4] <- fmap nub $ replicateM 3 $
            execute "registerTest" (const registerTest) 1 transport (s+i)
          [res5] <- fmap nub $ replicateM 3 $
            execute "timeoutsTest" (const timeoutsTest) 1 transport (s+i)
          [res6] <- fmap nub $ replicateM 3 $
            execute "dropMessagesTest" dropMessagesTest 3 transport (s+i)
          [res7] <- fmap nub $ replicateM 3 $
            execute "uforwardTest" (const uforwardTest) 1 transport (s+i)
          [res8] <- fmap nub $ replicateM 3 $
            execute "remoteChanTest" remoteChanTest 2 transport (s+i)
          checkInvariants res8
          res9 <- execute "sayTest" sayTest 2 transport (s+i)
          when (i `mod` 10 == 0) $
            putStrLn $ show i ++ " iterations"
          return $ res0 ++ res2 ++ res3 ++ res4 ++ res5 ++ res6 ++ res7 ++
                   res8 ++ res9
        else do
          res0 <- execute "receiveTest" (const receiveTest) 1 transport (s+i)
          checkInvariants res0
          res1 <- execute "processTTest" (const processTTest) 1 transport (s+i)
          checkInvariants res1
          res2 <- execute "chanTest" (const chanTest) 1 transport (s+i)
          checkInvariants res2
          res3 <- execute "nsendTest" nsendTest 2 transport (s+i)
          checkInvariants res3
          res4 <- execute "registerTest" (const registerTest) 1 transport (s+i)
          res5 <- execute "timeoutsTest" (const timeoutsTest) 1 transport (s+i)
          res6 <- execute "uforwardTest"  (const uforwardTest) 1 transport (s+i)
          res7 <- execute "sayTest" sayTest 2 transport (s+i)
          when (i `mod` 10 == 0) $
            putStrLn $ show i ++ " iterations"
          return $ res0 ++ res1 ++ res2 ++ res3 ++ res4 ++ res5 ++ res6 ++ res7
    putStrLn $ "Test passed with " ++ show (length res) ++ " different traces."
 where
   checkInvariants res = do
       -- every execution in the provided example should have exactly 8 transitions
       when (8 /= length res) (error $ "Test Failed: " ++ show res)
       -- messages to each process should be delivered in order
       when (not $ check res) (error $ "Test Failed: " ++ show res)
   check res = indexOf "s0: received 0" res < indexOf "s0: received 2" res
            && indexOf "s1: received 1" res < indexOf "s1: received 3" res
            && indexOf "main: received (0,0)" res < indexOf "main: received (0,1)" res
            && indexOf "main: received (1,0)" res < indexOf "main: received (1,1)" res
   indexOf a = maybe (error "indexOf: no such element") id . elemIndex a

-- | Intercepts 'say' messages from processes as a crude way to know that an
-- action following an asynchronous send has completed.
registerInterceptor ::
    (String -> Process ())
    -- ^ Intercepter hook. Takes 'String' message sent with 'say'
    -> Process ()
registerInterceptor hook = do
    Just logger <- whereis "logger"

    let loop = receiveWait
            [ match $ \msg@(_, _, string) -> do
                  hook string
                  usend logger (msg :: (String, ProcessId, String))
                  loop
            , matchAny $ \amsg -> do
                  uforward amsg logger
                  loop ]

    reregister "logger" =<< spawnLocal loop

execute :: String
        -> ([LocalNode] -> Process ())
        -> Int
        -> NT.Transport
        -> Int
        -> IO [String]
execute label test numNodes transport seed = do
   resetTraceR
   flip E.catch (\e -> do putStr (label ++ ".seed: ") >> print seed
                          readIORef (traceR :: IORef [String]) >>= print
                          throwIO (e :: SomeException)
               ) $ do
     withScheduler seed clockSpeed numNodes transport remoteTable test
     fmap reverse $ readIORef traceR

sayTest :: [LocalNode] -> Process ()
sayTest = \(n1 : _) -> do
    self <- getSelfPid
    _ <- liftIO $ forkProcess n1 $ do
      registerInterceptor $ \s -> do
        liftIO $ putStrLn $ "intercepted string " ++ show s
        usend self s
      usend self ()
    () <- expect
    liftIO $ putStrLn "registered interceptor"
    _ <- liftIO $ forkProcess n1 $ do
      say "hello"
    "hello" <- expect
    return ()

receiveTest :: Process ()
receiveTest = do
    self <- getSelfPid
    here <- getSelfNode
    s0 <- spawn here $ $(mkClosure 'senderProcess0) self
    s1 <- spawnLocal $ do
      forM_ [0..1::Int] $ \i -> do
        j <- expect
        say' $ "s1: received " ++ show (j :: Int)
        usend self (1::Int,i)
      usend self ()
    forM_ [0..1::Int] $ \i -> do
      usend s0 (2*i)
      usend s1 (2*i+1)
    replicateM_ 2 $ do
      i <- expect :: Process (Int,Int)
      say' $ "main: received " ++ show i
      j <- expect :: Process (Int,Int)
      say' $ "main: received " ++ show j
    () <- expect
    expect

registerTest :: Process ()
registerTest = do
    self <- getSelfPid
    here <- getSelfNode
    -- s1 links to s0
    -- self monitors s1
    -- self terminates s0
    -- then s1 should terminate
    -- then self should terminate
    s0 <- spawnLocal $ do
      () <- expect
      say' "s0: blocking"
      Left (ProcessExitException pid msg) <-
        try $ do usend self ()
                 receiveWait [] :: Process ()
      True <- return $ self == pid
      Just True <- handleMessage msg (return . ("terminate" ==))
      say' "s0: terminated"
    s1 <- spawnLocal $ do
      link s0
      say' "s1: blocking"
      Left (ProcessLinkException pid DiedNormal) <-
        try $ do usend s0 ()
                 receiveWait [] :: Process ()
      True <- return $ s0 == pid
      say' "s1: terminated"
    whereisRemoteAsync here "s0"
    WhereIsReply "s0" Nothing <- expect
    say' "main: registering s0"
    registerRemoteAsync here "s0" s0
<<<<<<< HEAD
    RegisterReply "s0" True <- expect
    say' "main: registered s0"
    registerRemoteAsync here "s0" s0
    RegisterReply "s0" False <- expect
=======
    RegisterReply "s0" True _ <- expect
    say' "main: registered s0"
    registerRemoteAsync here "s0" s0
    RegisterReply "s0" False _ <- expect
>>>>>>> 9f23edfe
    say' "main: cannot reregister s0"
    whereisRemoteAsync here "s0"
    WhereIsReply "s0" (Just s0') <- expect
    True <- return $ s0' == s0
    say' "main: terminating s0"
    () <- expect
    ref <- monitor s1
    do ref0 <- monitor s1
       -- Test that unmonitoring ref0 does not invalidate ref.
       unmonitor ref0
    exit s0 "terminate"
    ProcessMonitorNotification ref' s1' DiedNormal <- expect
    True <- return $ ref == ref'
    True <- return $ s1 == s1'
    return ()

uforwardTest :: Process ()
uforwardTest = do
    mainPid <- getSelfPid
    s0 <- spawnLocal $ do
      usend mainPid ()
      say' "s0: blocking"
      () <- expect
      say' "s0: terminated"
      usend mainPid ()
    say' "main: blocking"
    receiveWait [ matchAny (flip uforward s0) ]
    say' "main: terminated"
    expect

timeoutsTest :: Process ()
timeoutsTest = do
    mainPid <- getSelfPid
    s0 <- spawnLocal $ do
      () <- expect
      say' "s0: terminating"
      usend mainPid ()
    say' "main: receiveTimeout"
    t0 <- liftIO $ getTime Monotonic
    Nothing <- receiveTimeout 3000 [ match $ \() -> return () ]
    t1 <- liftIO $ getTime Monotonic
    True <- return $ timeSpecToMicro (t1 - t0) >= 3000
    say' "main: expectTimeout"
    Nothing <- expectTimeout 3000 :: Process (Maybe ())
    t2 <- liftIO $ getTime Monotonic
    True <- return $ timeSpecToMicro (t2 - t1) >= 3000
    usend s0 ()
    say' "main: terminated"
    expect
  where
    timeSpecToMicro :: TimeSpec -> Int64
    timeSpecToMicro (TimeSpec s ns) = s * 1000000 + ns `div` 1000

dropMessagesTest :: [LocalNode] -> Process ()
dropMessagesTest = \(n1 : n2 : _) -> do
    mainPid <- getSelfPid
    s1 <- liftIO $ forkProcess n1 $ do
      s2 <- expect

      () <- expect
      say' "s1: sending 1"
      ref <- monitor s2
      usend s2 ()
      ProcessMonitorNotification ref' s2' DiedDisconnect <- expect
      True <- return $ ref == ref'
      True <- return $ s2 == s2'

      () <- expect
      say' "s1: sending 2"
      usend s2 ()
      Nothing <- expectTimeout 1000000
        :: Process (Maybe ProcessMonitorNotification)

      () <- expect
      say' "s1: sending 3"
      usend s2 ()
      Nothing <- expectTimeout 1000000
        :: Process (Maybe ProcessMonitorNotification)
      say' "s1: terminating"
      usend mainPid ()

    s2 <- liftIO $ forkProcess n2 $ do
      () <- expect
      say' "s2: sending 1"
      usend mainPid ()

      () <- expect
      say' "s2: sending 2"
      usend mainPid ()

      say' "s2: terminating"
      usend mainPid ()

    usend s1 s2
    _ <- monitor s1

    -- No message should be sent to main
    addFailures [((localNodeId n1, localNodeId n2), 1.0)]
    usend s1 ()
    Nothing <- expectTimeout 1000000 :: Process (Maybe ())
    Nothing <- expectTimeout 1000000
      :: Process (Maybe ProcessMonitorNotification)
    say' "main: timeout"

    -- A message should be sent to main
    removeFailures [(localNodeId n1, localNodeId n2)]
    usend s1 ()
    () <- expect
    say' "main: received 1"

    -- A message should be sent to main
    addFailures [((localNodeId n2, localNodeId n1), 1.0)]
    usend s1 ()
    () <- expect
    say' "main: received 2"
    () <- expect
    expect

nsendTest :: [LocalNode] -> Process ()
nsendTest = \(n1 : _) -> do
    self <- getSelfPid
    n <- getSelfNode
    register "self" self
    _ <- liftIO $ forkProcess n1 $ do
      s0 <- spawnLocal $ do
        forM_ [0..1::Int] $ \i -> do
          j <- expect
          say' $ "s0: received " ++ show (j :: Int)
          nsendRemote n "self" (0::Int,i)
        usend self ()
      register "s0" s0
      s1 <- spawnLocal $ do
        forM_ [0..1::Int] $ \i -> do
          j <- expect
          say' $ "s1: received " ++ show (j :: Int)
          nsendRemote n "self" (1::Int,i)
        usend self ()
      register "s1" s1
      usend self ((), ())
    ((), ()) <- expect

    forM_ [0..1::Int] $ \i -> do
      nsendRemote (localNodeId n1) "s0" (2*i)
      nsendRemote (localNodeId n1) "s1" (2*i+1)
    replicateM_ 2 $ do
      i <- expect :: Process (Int,Int)
      say' $ "main: received " ++ show i
      j <- expect :: Process (Int,Int)
      say' $ "main: received " ++ show j
    () <- expect
    expect

chanTest :: Process ()
chanTest = do
    self <- getSelfPid
    (spBack, rpBack) <- newChan
    _ <- spawnLocal $ do
      (sp, rp) <- newChan
      usend self sp
      forM_ [0..1::Int] $ \i -> do
        j <- receiveChan rp
        say' $ "s0: received " ++ show (j :: Int)
        sendChan spBack (0::Int,i)
      usend self ()
    sp0 <- expect
    _ <- spawnLocal $ do
      (sp, rp) <- newChan
      usend self sp
      forM_ [0..1::Int] $ \i -> do
        j <- receiveChan rp
        say' $ "s1: received " ++ show (j :: Int)
        sendChan spBack (1::Int,i)
      usend self ()
    sp1 <- expect
    forM_ [0..1::Int] $ \i -> do
      sendChan sp0 (2*i)
      sendChan sp1 (2*i+1)
    replicateM_ 2 $ do
      i <- receiveChan rpBack
      say' $ "main: received " ++ show i
      j <- receiveChan rpBack
      say' $ "main: received " ++ show j
    () <- expect
    expect

remoteChanTest :: [LocalNode] -> Process ()
remoteChanTest = \(n1 : _) -> do
  localPid <- getSelfPid
  (>> expect) $ liftIO $ forkProcess n1 $ do
    self <- getSelfPid
    (spBack, rpBack) <- newChan
    _ <- spawnLocal $ do
      (sp, rp) <- newChan
      usend self sp
      forM_ [0..1::Int] $ \i -> do
        j <- receiveChan rp
        say' $ "s0: received " ++ show (j :: Int)
        sendChan spBack (0::Int,i)
      usend self ()
    sp0 <- expect
    _ <- spawnLocal $ do
      (sp, rp) <- newChan
      usend self sp
      forM_ [0..1::Int] $ \i -> do
        j <- receiveChan rp
        say' $ "s1: received " ++ show (j :: Int)
        sendChan spBack (1::Int,i)
      usend self ()
    sp1 <- expect
    forM_ [0..1::Int] $ \i -> do
      sendChan sp0 (2*i)
      sendChan sp1 (2*i+1)
    replicateM_ 2 $ do
      i <- receiveChan rpBack
      say' $ "main: received " ++ show i
      j <- receiveChan rpBack
      say' $ "main: received " ++ show j
    () <- expect
    () <- expect
    usend localPid ()

instance MonadProcess Process where
  liftProcess = id

instance MonadProcess m => MonadProcess (StateT s m) where
  liftProcess = lift . liftProcess

processTTest :: Process ()
processTTest = do
    self <- getSelfPid
    here <- getSelfNode
    s0 <- spawn here $ $(mkClosure 'senderProcessT0) self
    s1 <- spawnLocal $ killOnError self $ do
      4 <- flip execStateT 0 $ do
        forM_ [0..1::Int] $ \i -> do
          j <- receiveWaitT [ matchT $ \j -> modify (+j) >> return j ]
          liftProcess $ do say' $ "s1: received " ++ show (j :: Int)
                           usend self (1::Int,i)
      usend self ()
    forM_ [0..1::Int] $ \i -> do
      usend s0 (2*i)
      usend s1 (2*i+1)
    replicateM_ 2 $ do
      i <- expect :: Process (Int,Int)
      say' $ "main: received " ++ show i
      j <- expect :: Process (Int,Int)
      say' $ "main: received " ++ show j
    () <- expect
    expect<|MERGE_RESOLUTION|>--- conflicted
+++ resolved
@@ -255,17 +255,10 @@
     WhereIsReply "s0" Nothing <- expect
     say' "main: registering s0"
     registerRemoteAsync here "s0" s0
-<<<<<<< HEAD
-    RegisterReply "s0" True <- expect
-    say' "main: registered s0"
-    registerRemoteAsync here "s0" s0
-    RegisterReply "s0" False <- expect
-=======
     RegisterReply "s0" True _ <- expect
     say' "main: registered s0"
     registerRemoteAsync here "s0" s0
     RegisterReply "s0" False _ <- expect
->>>>>>> 9f23edfe
     say' "main: cannot reregister s0"
     whereisRemoteAsync here "s0"
     WhereIsReply "s0" (Just s0') <- expect
