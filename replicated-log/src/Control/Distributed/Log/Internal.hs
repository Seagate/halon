--- conflicted
+++ resolved
@@ -77,11 +77,8 @@
 
 import Control.Arrow (second)
 import Control.Concurrent hiding (newChan)
-<<<<<<< HEAD
-=======
 import Control.Concurrent.STM (atomically)
 import Control.Concurrent.STM.TChan
->>>>>>> 9f23edfe
 import Control.Exception (SomeException)
 import Control.Monad
 import Data.Binary (Binary, encode, decode)
@@ -108,7 +105,6 @@
 import System.Directory (doesDirectoryExist)
 
 
-
 deriving instance Typeable Eq
 
 -- | An auxiliary type for hiding parameters of type constructors
@@ -157,8 +153,6 @@
 toLogId :: String -> LogId
 toLogId = LogId
 
-<<<<<<< HEAD
-=======
 -- TODO: Make requirements on snapshot availability explicit.
 --
 -- The log has two persisted components: a snapshot and a write-ahead log (WAL).
@@ -169,7 +163,6 @@
 -- Some related discussion is here:
 -- https://github.com/tweag/halon/pull/185
 
->>>>>>> 9f23edfe
 data Log a = forall s ref. Serializable ref => Log
     { -- | Yields the initial value of the log.
       logInitialize :: !(Process s)
@@ -387,15 +380,9 @@
     -- | The pid of the timer process.
   , stateTimerPid          :: !ProcessId
     -- | Handle to persist the log.
-<<<<<<< HEAD
-  , statePersistenceHandle :: PersistenceHandle a
-    -- | The time at which the last lease started.
-  , stateLeaseStart        :: TimeSpec
-=======
   , statePersistenceHandle :: !(PersistenceHandle a)
     -- | The time at which the last lease started.
   , stateLeaseStart        :: !TimeSpec
->>>>>>> 9f23edfe
     -- | The list of node ids of the replicas.
   , stateReplicas          :: [NodeId]
     -- | This is the decree identifier of the next proposal to confirm. All
@@ -423,19 +410,6 @@
   , stateLogState          :: s
     -- | The LegislatureId where the leader became the leader
     -- See Note [Epochs].
-<<<<<<< HEAD
-  , stateEpoch             :: LegislatureId
-    -- | The decree of the last known reconfiguration.
-  , stateReconfDecree      :: DecreeId
-    -- | Batcher of client requests
-  , stateBatcher           :: ProcessId
-    -- | A port used to send timeout notifications
-  , stateTimerSP           :: SendPort TimerMessage
-    -- | A port used to receive timeout notifications
-  , stateTimerRP           :: ReceivePort TimerMessage
-    -- | A pool of processes to send messages asynchronously
-  , stateSendPool          :: ProcessPool NodeId
-=======
   , stateEpoch             :: !LegislatureId
     -- | The decree of the last known reconfiguration.
   , stateReconfDecree      :: !DecreeId
@@ -447,7 +421,6 @@
   , stateTimerRP           :: !(ReceivePort TimerMessage)
     -- | A pool of processes to send messages asynchronously
   , stateSendPool          :: !(ProcessPool NodeId)
->>>>>>> 9f23edfe
 
   -- from Log {..}
   , stateLogRestore        :: !(ref -> Process s)
@@ -850,11 +823,7 @@
                         -- Take the max of the watermark legislature and the
                         -- incoming legislature to deal with teleportation of
                         -- decrees. See Note [Teleportation].
-<<<<<<< HEAD
-                        di < max w w{decreeLegislatureId = decreeLegislatureId di}) $
-=======
                         di < max w w{decreeLegislatureId = decreeLegislatureId di}) $ {-# SCC "go/Decree/Value" #-}
->>>>>>> 9f23edfe
                        \(Decree _ di _) -> do
                   -- We must already know this decree, or this decree is from an
                   -- old legislature, so skip it.
@@ -869,11 +838,7 @@
 
               -- Commit the decree to the log.
             , matchIf (\(Decree locale di _) ->
-<<<<<<< HEAD
-                        locale /= Stored && w <= di && decreeNumber di == decreeNumber w) $
-=======
                         locale /= Stored && w <= di && decreeNumber di == decreeNumber w) $ {-# SCC "go/Decree/Commit" #-}
->>>>>>> 9f23edfe
                        \(Decree locale di v) -> do
                   logTrace $ "Storing decree: " ++ show (w, di)
                   liftIO $ insertInLog ph (decreeNumber di) (v :: Value a)
@@ -886,11 +851,7 @@
 
               -- Execute the decree
             , matchIf (\(Decree locale di _) ->
-<<<<<<< HEAD
-                        locale == Stored && w <= di && decreeNumber di == decreeNumber w) $
-=======
                         locale == Stored && w <= di && decreeNumber di == decreeNumber w) $ {-# SCC "go/Decree/Execute" #-}
->>>>>>> 9f23edfe
                        \(Decree _ di v) -> do
                 let maybeTakeSnapshot w' s' = do
                       takeSnapshot <- snapshotPolicy
@@ -907,11 +868,7 @@
                       else
                         return (w0, msref)
                 case v of
-<<<<<<< HEAD
-                  Values xs -> do
-=======
                   Values xs -> {-# SCC "Execute/Values" #-} do
->>>>>>> 9f23edfe
                       logTrace $ "Executing decree: " ++ show (w, di, d, cd)
                       s' <- foldM stLogNextState s xs
                       let d'  = max d w'
@@ -928,11 +885,7 @@
                   Reconf requestStart leg' ρs'
                     -- Only execute a reconfiguration if we are on an earlier
                     -- configuration.
-<<<<<<< HEAD
-                    | decreeLegislatureId d < leg' -> do
-=======
                     | decreeLegislatureId d < leg' -> {-# SCC "Execute/Reconf" #-} do
->>>>>>> 9f23edfe
                       logTrace $ "Reconfiguring: " ++
                                  show (w, di, d, leg', cd, ρs')
                       let d' = w' { decreeNumber = max (decreeNumber d) (decreeNumber w') }
@@ -985,11 +938,7 @@
               -- too often. Queries will happen when the replica receives a
               -- 'Max' message.
             , matchIf (\(Decree locale di _) ->
-<<<<<<< HEAD
-                        locale == Remote && w < di && not (Map.member (decreeNumber di) log)) $
-=======
                         locale == Remote && w < di && not (Map.member (decreeNumber di) log)) $ {-# SCC "go/other" #-}
->>>>>>> 9f23edfe
                        \(Decree locale di v) -> do
                   logTrace $ "Storing decree above watermark: " ++ show (w, di)
                   liftIO $ insertInLog ph (decreeNumber di) v
@@ -1128,11 +1077,7 @@
               --
               -- The request is dropped if the decree was accepted with a
               -- different value already.
-<<<<<<< HEAD
-            , match $
-=======
             , match $ {-# SCC "go/Proposer" #-}
->>>>>>> 9f23edfe
                   \(di, vi, Request κs (v :: Value a) _ rLease) -> do
                   -- If the passed decree accepted other value than our
                   -- client's, don't treat it as local (ie. do not report back
@@ -1174,11 +1119,7 @@
               --
               -- It does not quite eliminate the chance of multiple snapshots
               -- being read in cascade, but it makes it less likely.
-<<<<<<< HEAD
-            , match $ \(SnapshotInfo ρs' legD' epoch' sref' w0' n) ->
-=======
             , match $ {-# SCC "go/SnapshotInfo" #-} \(SnapshotInfo ρs' legD' epoch' sref' w0' n) ->
->>>>>>> 9f23edfe
                   if not (Map.member n log) && decreeNumber w <= n &&
                      decreeNumber w < decreeNumber w0' then do
 
@@ -1226,11 +1167,7 @@
 
               -- Upon getting the max decree of another replica, compute the
               -- gaps and query for those.
-<<<<<<< HEAD
-            , matchIf (\(Max _ d' _ _ _) -> decreeNumber d < decreeNumber d') $
-=======
             , matchIf (\(Max _ d' _ _ _) -> decreeNumber d < decreeNumber d') $ {-# SCC "go/Max" #-}
->>>>>>> 9f23edfe
                        \(Max ρ d' legD' epoch' ρs') -> do
                   say $ "Got Max " ++ show d'
                   updateAcceptors ρs'
@@ -1272,11 +1209,7 @@
               -- Replicas are going to join or leave the group.
               -- The leader needs to be up-to-date so the membership given to
               -- cpolicy is the last one.
-<<<<<<< HEAD
-            , matchIf (\(_, e, _) -> epoch <= e && cd == w) $
-=======
             , matchIf (\(_, e, _) -> epoch <= e && cd == w) $ {-# SCC "go/Leave" #-}
->>>>>>> 9f23edfe
                        \(μ, _, Helo π cpolicy) -> do
 
                   policy <- unClosure cpolicy
@@ -1319,11 +1252,7 @@
                   go st
 
               -- The group is trying to recover.
-<<<<<<< HEAD
-            , matchIf (\(_, e, _) -> epoch <= e) $
-=======
             , matchIf (\(_, e, _) -> epoch <= e) $ {-# SCC "go/Recover" #-}
->>>>>>> 9f23edfe
                        \(μ, _, Recover π ρs') -> do
                   -- Place the proposer at the head of the list
                   -- of replicas to be considered as future leader.
@@ -1447,11 +1376,7 @@
                   when (elem here ρs) $ usend μ (epoch, ρs)
                   go st
 
-<<<<<<< HEAD
-            , match $ \(ConfigQuery sender) -> do
-=======
             , match $ {-# SCC "go/ConfigQuery" #-} \(ConfigQuery sender) -> do
->>>>>>> 9f23edfe
                   liftIO (readGroupConfig $ persistentStore ph) >>= usend sender
                   go st
 
@@ -1495,7 +1420,6 @@
    deriving (Typeable, Generic)
 
 instance Typeable a => Binary (GroupConfig a)
-<<<<<<< HEAD
 
 -- | A handle to a log created remotely. A 'RemoteHandle' can't be used to
 -- access a log, but it can be cloned into a local handle.
@@ -1516,28 +1440,6 @@
     here <- getSelfNode
     return $ pDirectory here </> "replicated-log" </> idstr
 
-=======
-
--- | A handle to a log created remotely. A 'RemoteHandle' can't be used to
--- access a log, but it can be cloned into a local handle.
-data RemoteHandle a =
-    RemoteHandle
-       (Static (Dict (Eq a)))
-       (Static (SerializableDict a))
-       (Closure Config)
-       (Closure (Log a))
-       [NodeId]
-    deriving (Typeable, Generic)
-
-instance Typeable a => Binary (RemoteHandle a)
-
--- | Yields the path to the persisted state in the local node.
-localLogPath :: LogId -> (NodeId -> FilePath) -> Process FilePath
-localLogPath (LogId idstr) pDirectory = do
-    here <- getSelfNode
-    return $ pDirectory here </> "replicated-log" </> idstr
-
->>>>>>> 9f23edfe
 -- | @withLogIdLock k p@ spawns a process to execute @p@ and waits for it to
 -- complete. The process is granted a lock for log id @k@.
 --
@@ -1552,11 +1454,7 @@
       join $ catch (do register lockLabel self
                        return action
                    ) $
-<<<<<<< HEAD
-        \(ProcessRegistrationException _) -> do
-=======
         \(ProcessRegistrationException _ _) -> do
->>>>>>> 9f23edfe
           mpid <- whereis lockLabel
           case mpid of
             Nothing -> return go
@@ -1571,130 +1469,6 @@
 ifNoLocalReplica k action = do
     mpid <- whereis (replicaLabel k)
     when (isNothing mpid) action
-<<<<<<< HEAD
-
-type StoredGroupConfig = ( Static (Some SerializableDict)
-                         , BSL.ByteString
-                         , (DecreeId, [NodeId])
-                         )
-
--- | Stores the configuration of a group.
-storeConf :: (ProcessId, StoredGroupConfig) -> Process ()
-storeConf (caller, (ssdict2, bs, membership)) = do
-    r <- try $ do
-      Some (SerializableDict :: SerializableDict a) <- unStatic ssdict2
-      let GroupConfig _ _ cConfig _ = decode bs :: GroupConfig a
-      config <- unClosure cConfig
-      let k  = logId config
-      path <- localLogPath k (persistDirectory config)
-
-      withLogIdLock k $ ifNoLocalReplica k $
-        withPersistentStore path $ \ps -> liftIO $ do
-          km <- P.getMap ps $ fromString "config"
-          mk' <- fmap (fmap decode) $ liftIO $ P.lookup km (0 :: Int)
-          case mk' of
-            Just k' | k /= k' -> error $
-              "storeConf: distinct log identities: (stored, looked up) " ++
-              show (k', k)
-            Just _  -> return ()
-            Nothing -> do
-              P.atomically ps
-                [ P.Insert km (0 :: Int) $ encode k
-                , P.Insert km 1          $ encode ssdict2
-                , P.Insert km 2            bs
-                , P.Insert km 3          $ encode membership
-                ]
-    either (usend caller . show) (usend caller) (r :: Either SomeException ())
-
--- | Reads a GroupConfig from the local persisted state.
-readGroupConfig :: PersistentStore -> IO StoredGroupConfig
-readGroupConfig ps = do
-      km <- P.getMap ps $ fromString "config"
-      (,,) <$> (P.lookup km (1 :: Int) >>=
-                 maybe (error "readGroupConfig: missing static dict")
-                       (return . decode)
-               )
-           <*> (P.lookup km 2 >>=
-                 maybe (error "readGroupConfig: missing config") return
-               )
-
-           <*> (P.lookup km 3 >>=
-                 maybe (error "readGroupConfig: missing membership")
-                       (return . decode)
-               )
-
--- | Spawns a replica in the local node if it has not been spawned already.
---
--- Sends an answer to the given process: either @Right ()@ in case of success
--- or @Left error_message@.
---
-spawnLocalReplica :: (LogId, ProcessId, TimeSpec)
-                  -> (NodeId -> FilePath)
-                  -> Process ()
-spawnLocalReplica (k, caller, ts0) pDirectory = do
-    r <- try $ withLogIdLock k $ ifNoLocalReplica k $ do
-           path <- localLogPath k pDirectory
-           withPersistentStore path $ \ps -> do
-             (ssdict2, bs, m) <- liftIO $ readGroupConfig ps
-             Some (SerializableDict :: SerializableDict a) <- unStatic ssdict2
-             spawnR (decode bs :: GroupConfig a) m
-    either (usend caller . ("spawnLocalReplica: " ++) . show)
-           (usend caller)
-           (r :: Either SomeException ())
-  where
-    spawnR :: Typeable a => GroupConfig a -> (DecreeId, [NodeId]) -> Process ()
-    spawnR (GroupConfig sdict1 sdict2 cConfig cLog) (legD, nodes) = do
-      dict1 <- unStatic sdict1
-      dict2 <- unStatic sdict2
-      config <- unClosure cConfig
-      log <- unClosure cLog
-      here <- getSelfNode
-
-      localSpawnAndRegister (acceptorLabel $ logId config) $
-        prl_acceptor (consensusProtocol config (dictValue dict2))
-                     (sendAcceptor $ logId config)
-                     legD
-                     here
-
-      localSpawnAndRegister (replicaLabel $ logId config) $
-        replica dict1 dict2 config log ts0 initialDecreeId legD
-                nodes
-
-    dictValue :: SerializableDict a -> SerializableDict (Value a)
-    dictValue SerializableDict = SerializableDict
-
--- | @localSpawnAndRegister label p@ spawns a process locally
--- which runs @p@ and registers the process with the given @label@.
---
--- If the process cannot be registered, the closure is not run.
---
-localSpawnAndRegister :: String -> Process () -> Process ()
-localSpawnAndRegister lbl p = do
-    pid <- spawnLocal $ do
-             () <- expect
-             p
-    r <- try $ register lbl pid
-    either (\(ProcessRegistrationException _) ->
-                  exit pid "localSpawnAndRegister"
-           )
-           (usend pid)
-           r
-
-mkSomeSDict :: SerializableDict a -> Some SerializableDict
-mkSomeSDict = Some
-
-persistDirectoryClosure :: () -> Config -> NodeId -> FilePath
-persistDirectoryClosure () = persistDirectory
-
-remotable [ 'dictList
-          , 'dictNodeId
-          , 'storeConf
-          , 'spawnLocalReplica
-          , 'mkSomeSDict
-          , 'persistDirectoryClosure
-          ]
-
-=======
 
 type StoredGroupConfig = ( Static (Some SerializableDict)
                          , BSL.ByteString
@@ -1820,7 +1594,6 @@
           , 'persistDirectoryClosure
           ]
 
->>>>>>> 9f23edfe
 listNodeIdClosure :: [NodeId] -> Closure [NodeId]
 listNodeIdClosure xs =
     closure (staticDecode ($(mkStatic 'dictList) `staticApply` sdictNodeId))
@@ -1833,14 +1606,11 @@
 
 nodeIdClosure :: NodeId -> Closure NodeId
 nodeIdClosure x = closure (staticDecode sdictNodeId) (encode x)
-<<<<<<< HEAD
-=======
 
 -- | Messages that must be delivered in order to the ambassador
 data OrderedMessage a = OMRequest (Request a)
                       | OMHelo Helo
                       | OMRecover Recover
->>>>>>> 9f23edfe
 
 -- | Hide the 'ProcessId' of the ambassador to a log behind an opaque datatype
 -- making it clear that the ambassador acts as a "handle" to the log - it does
@@ -1856,25 +1626,13 @@
     deriving (Typeable, Generic)
 
 instance Eq (Handle a) where
-<<<<<<< HEAD
-    Handle _ _ _ _ μ == Handle _ _ _ _ μ' = μ == μ'
-=======
     Handle _ _ _ _ _ μ == Handle _ _ _ _ _ μ' = μ == μ'
->>>>>>> 9f23edfe
 
 -- | The ambassador to a cgroup is a local process that stands as a proxy to
 -- the cgroup. Its sole purpose is to provide a 'ProcessId' to stand for the
 -- cgroup and to forward all messages to the cgroup.
 ambassador :: forall a. SerializableDict a
            -> Config
-<<<<<<< HEAD
-           -> [NodeId]
-           -> Process ()
-ambassador _ _ [] = do
-    say "ambassador: Set of replicas must be non-empty."
-    die "ambassador: Set of replicas must be non-empty."
-ambassador SerializableDict Config{logId, leaseTimeout} (ρ0 : others) =
-=======
            -> TChan (OrderedMessage a)
            -> [NodeId]
            -> Process ()
@@ -1882,7 +1640,6 @@
     say "ambassador: Set of replicas must be non-empty."
     die "ambassador: Set of replicas must be non-empty."
 ambassador SerializableDict Config{logId, leaseTimeout} omchan (ρ0 : others) =
->>>>>>> 9f23edfe
     (monitorReplica ρ0 >>= go 0 (Just ρ0) others)
       `finally` logTrace "ambassador: terminated"
   where
@@ -1948,7 +1705,6 @@
 
         -- A membership query
       , match $ \mq -> do
-<<<<<<< HEAD
           self <- getSelfPid
           Foldable.forM_ mLeader $ flip (sendReplica logId)
                                         (self, epoch, mq :: MembershipQuery)
@@ -1958,45 +1714,6 @@
       , match $ \cq -> do
           Foldable.forM_ mLeader $ flip (sendReplica logId)
                                         (cq :: ConfigQuery)
-          go epoch mLeader ρs ref
-
-        -- A recovery request
-      , match $ \m@(Recover κ ρs') -> do
-          usend κ ()
-          self <- getSelfPid
-          -- A recovery request does not need to go necessarily to the leader.
-          -- The replicas might have lost quorum and could be unable to elect a
-          -- new leader.
-          let ρ  : _ = ρs'
-          sendReplica logId (maybe ρ id mLeader) (self, epoch, m)
-          go epoch mLeader ρs ref
-
-        -- A reconfiguration request
-      , match $ \m@(Helo κ _) -> do
-          usend κ ()
-          self <- getSelfPid
-          Foldable.forM_ mLeader $ flip (sendReplica logId)
-                                        (self, epoch, m)
-          go epoch mLeader ρs ref
-
-        -- A request
-      , match $ \a -> do
-          forM_ (requestSender a) $ flip usend ()
-          self <- getSelfPid
-          logTrace $ "ambassador: sending request to " ++ show mLeader
-          Foldable.forM_ mLeader $ flip (sendReplica logId)
-                                        (self, epoch, a :: Request a)
-=======
-          self <- getSelfPid
-          Foldable.forM_ mLeader $ flip (sendReplica logId)
-                                        (self, epoch, mq :: MembershipQuery)
-          go epoch mLeader ρs ref
-
-        -- A configuration query
-      , match $ \cq -> do
-          Foldable.forM_ mLeader $ flip (sendReplica logId)
-                                        (cq :: ConfigQuery)
->>>>>>> 9f23edfe
           go epoch mLeader ρs ref
 
       , matchSTM (readTChan omchan) $ \case
@@ -2054,11 +1771,7 @@
 
 -- | Updates the handle so it communicates with the given replica.
 updateHandle :: Handle a -> NodeId -> Process ()
-<<<<<<< HEAD
-updateHandle (Handle _ _ _ _ α) = usend α
-=======
 updateHandle (Handle _ _ _ _ _ α) = usend α
->>>>>>> 9f23edfe
 
 remoteHandle :: Handle a -> Process (RemoteHandle a)
 remoteHandle (Handle sdict1 sdict2 config log _ α) = do
@@ -2068,11 +1781,7 @@
 
 -- | Yields the latest known membership.
 getMembership :: Handle a -> Process [NodeId]
-<<<<<<< HEAD
-getMembership  (Handle _ _ _ _ α) = callLocal $ do
-=======
 getMembership  (Handle _ _ _ _ _ α) = callLocal $ do
->>>>>>> 9f23edfe
     self <- getSelfPid
     usend α $ MembershipQuery self
     snd <$> (expect :: Process (DecreeId, [NodeId]))
@@ -2108,15 +1817,11 @@
           ) :: StoredGroupConfig
         )
     forM_ nodes $ const $
-<<<<<<< HEAD
-      receiveWait [ match error, match (\() -> return ()) ]
-=======
       receiveWait [ match logError, match (\() -> return ()) ]
   where
     logError s = do
       say $ "Control.Distributed.Log.new: " ++ s
       error s
->>>>>>> 9f23edfe
 
 -- | Spawns one replica process on each node in @nodes@ if it has not been
 -- spawned already.
@@ -2142,11 +1847,7 @@
         `closureApply` cPersisDirectory
 
     forM_ nodes $ const $
-<<<<<<< HEAD
-      receiveWait [ match error, match (\() -> return ()) ]
-=======
       receiveWait [ match logError, match (\() -> return ()) ]
->>>>>>> 9f23edfe
 
     case nodes of
       nid : _ -> do
@@ -2155,15 +1856,11 @@
         let GroupConfig sdict1 sdict2 cConfig cLog =
               decode bs :: GroupConfig a
         clone $ RemoteHandle sdict1 sdict2 cConfig cLog nodes
-<<<<<<< HEAD
-      [] -> error "spawnReplicas: empty list of nodes"
-=======
       [] -> logError "empty list of nodes"
   where
     logError s = do
       say $ "Control.Distributed.Log.spawnReplicas: " ++ s
       error s
->>>>>>> 9f23edfe
 
 -- | Propose a reconfiguration according the given nomination policy. Note that
 -- in general, it is only safe to remove replicas if they are /certainly/ dead.
@@ -2176,21 +1873,6 @@
             -> Process ()
 reconfigure (Handle _ _ _ _ omchan μ) cpolicy = callLocal $ do
     self <- getSelfPid
-<<<<<<< HEAD
-    -- TODO: use a channel to communicate with the ambassador
-    --
-    -- If we are interrupted, because the request is abandoned, we want to
-    -- yield control back only after the ambassador acknowledges reception of
-    -- the request. Thus we preserve the arrival order of requests. We cannot
-    -- use uninterruptibleMask_ because of DP-105.
-    withMonitor μ $ mask_ $ do
-      usend μ $ Helo self cpolicy
-      let loopingWait = receiveWait
-            [ match return
-            , match $ \(ProcessMonitorNotification _ _ _) -> return ()
-            ] `onException` loopingWait
-      loopingWait
-=======
     liftIO $ atomically $ writeTChan omchan $ OMHelo $ Helo self cpolicy
     when schedulerIsEnabled $ usend μ ()
     expect
@@ -2209,34 +1891,6 @@
     self <- getSelfPid
     liftIO $ atomically $ writeTChan omchan $ OMRecover $ Recover self ρs
     when schedulerIsEnabled $ usend μ ()
->>>>>>> 9f23edfe
-    expect
-
--- ^ @recover h newMembership@
---
--- Makes the given membership the current one. Completes only if all replicas
--- are online.
---
--- Recovering is safe only if at least half of the replicas of the current
--- membership take part in the new membership (recovered replicas count as
--- replicas in the old membership).
---
-recover :: Handle a -> [NodeId] -> Process ()
-recover (Handle _ _ _ _ μ) ρs = callLocal $ do
-    self <- getSelfPid
-    -- TODO: use a channel to communicate with the ambassador
-    --
-    -- If we are interrupted, because the request is abandoned, we want to
-    -- yield control back only after the ambassador acknowledges reception of
-    -- the request. Thus we preserve the arrival order of requests. We cannot
-    -- use uninterruptibleMask_ because of DP-105.
-    withMonitor μ $ mask_ $ do
-      usend μ $ Recover self ρs
-      let loopingWait = receiveWait
-            [ match return
-            , match $ \(ProcessMonitorNotification _ _ _) -> return ()
-            ] `onException` loopingWait
-      loopingWait
     expect
 
 -- | Start a new replica on the given node, adding it to the group pointed to by
@@ -2251,11 +1905,7 @@
            => Handle a
            -> NodeId
            -> Process ()
-<<<<<<< HEAD
-addReplica h@(Handle _ _ cConfig _ α) nid = callLocal $ do
-=======
 addReplica h@(Handle _ _ cConfig _ _ α) nid = callLocal $ do
->>>>>>> 9f23edfe
     -- Get the group configuration
     self <- getSelfPid
     usend α $ ConfigQuery self
@@ -2266,11 +1916,7 @@
     -- Store the configuration in the remote node.
     _ <- spawnAsync nid $ $(mkClosure 'storeConf)
            (self, (ssdict, gcbs, mship) :: StoredGroupConfig)
-<<<<<<< HEAD
-    receiveWait [ match error, match (\() -> return ()) ]
-=======
     receiveWait [ match logError, match (\() -> return ()) ]
->>>>>>> 9f23edfe
 
     -- Spawn the replica.
     --
@@ -2284,33 +1930,22 @@
       $(mkClosure 'spawnLocalReplica) (logId config, self, now)
         `closureApply`
           ($(mkClosure 'persistDirectoryClosure) () `closureApply` cConfig)
-<<<<<<< HEAD
-    receiveWait [ match error, match (\() -> return ()) ]
-=======
     receiveWait [ match logError, match (\() -> return ()) ]
->>>>>>> 9f23edfe
 
     -- Add the node to the group
     reconfigure h $ $(mkStaticClosure 'Policy.orpn)
         `closureApply` nodeIdClosure nid
-<<<<<<< HEAD
-=======
   where
     logError s = do
       say $ "Control.Distributed.Log.addReplica: " ++ s
       error s
->>>>>>> 9f23edfe
 
 -- | Kill the replica and acceptor.
 killReplica :: Typeable a
               => Handle a
               -> NodeId
               -> Process ()
-<<<<<<< HEAD
-killReplica (Handle _ _ config _ _) nid = do
-=======
 killReplica (Handle _ _ config _ _ _) nid = do
->>>>>>> 9f23edfe
     conf <- unClosure config
     whereisRemoteAsync nid (acceptorLabel $ logId conf)
     whereisRemoteAsync nid (replicaLabel $ logId conf)
@@ -2338,11 +1973,6 @@
 clone (RemoteHandle sdict1 sdict2 cConfig log nodes) = do
     dict2 <- unStatic sdict2
     config <- unClosure cConfig
-<<<<<<< HEAD
-    Handle sdict1 sdict2 cConfig log <$>
-      spawnLocal (ambassador dict2 config nodes)
-=======
     omchan <- liftIO newTChanIO
     Handle sdict1 sdict2 cConfig log omchan <$>
-      spawnLocal (ambassador dict2 config omchan nodes)
->>>>>>> 9f23edfe
+      spawnLocal (ambassador dict2 config omchan nodes)